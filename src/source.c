/*
 * Copyright (c) 2008-2013 Apple Inc. All rights reserved.
 *
 * @APPLE_APACHE_LICENSE_HEADER_START@
 *
 * Licensed under the Apache License, Version 2.0 (the "License");
 * you may not use this file except in compliance with the License.
 * You may obtain a copy of the License at
 *
 *     http://www.apache.org/licenses/LICENSE-2.0
 *
 * Unless required by applicable law or agreed to in writing, software
 * distributed under the License is distributed on an "AS IS" BASIS,
 * WITHOUT WARRANTIES OR CONDITIONS OF ANY KIND, either express or implied.
 * See the License for the specific language governing permissions and
 * limitations under the License.
 *
 * @APPLE_APACHE_LICENSE_HEADER_END@
 */

#include "internal.h"
#if HAVE_MACH
#include "protocol.h"
#include "protocolServer.h"
#endif
#include <sys/mount.h>

#define DKEV_DISPOSE_IMMEDIATE_DELETE 0x1
#define DKEV_DISPOSE_IGNORE_ENOENT 0x2

static void _dispatch_source_merge_kevent(dispatch_source_t ds,
		const _dispatch_kevent_qos_s *ke);
static bool _dispatch_kevent_register(dispatch_kevent_t *dkp, uint32_t *flgp);
static long _dispatch_kevent_unregister(dispatch_kevent_t dk, uint32_t flg,
		int options);
static long _dispatch_kevent_resume(dispatch_kevent_t dk, uint32_t new_flags,
		uint32_t del_flags);
static void _dispatch_kevent_drain(_dispatch_kevent_qos_s *ke);
static void _dispatch_kevent_merge(_dispatch_kevent_qos_s *ke);
static void _dispatch_timers_kevent(_dispatch_kevent_qos_s *ke);
static void _dispatch_timers_unregister(dispatch_source_t ds,
		dispatch_kevent_t dk);
static void _dispatch_timers_update(dispatch_source_t ds);
static void _dispatch_timer_aggregates_check(void);
static void _dispatch_timer_aggregates_register(dispatch_source_t ds);
static void _dispatch_timer_aggregates_update(dispatch_source_t ds,
		unsigned int tidx);
static void _dispatch_timer_aggregates_unregister(dispatch_source_t ds,
		unsigned int tidx);
static inline unsigned long _dispatch_source_timer_data(
		dispatch_source_refs_t dr, unsigned long prev);
static long _dispatch_kq_update(const _dispatch_kevent_qos_s *);
static void _dispatch_memorystatus_init(void);
#if HAVE_MACH
static void _dispatch_mach_host_calendar_change_register(void);
static void _dispatch_mach_recv_msg_buf_init(void);
static kern_return_t _dispatch_kevent_machport_resume(dispatch_kevent_t dk,
		uint32_t new_flags, uint32_t del_flags);
static kern_return_t _dispatch_kevent_mach_notify_resume(dispatch_kevent_t dk,
		uint32_t new_flags, uint32_t del_flags);
static inline void _dispatch_kevent_mach_portset(_dispatch_kevent_qos_s *ke);
#else
static inline void _dispatch_mach_host_calendar_change_register(void) {}
static inline void _dispatch_mach_recv_msg_buf_init(void) {}
#endif
static const char * _evfiltstr(short filt);
#if DISPATCH_DEBUG
static void _dispatch_kevent_debug(const _dispatch_kevent_qos_s* kev,
		const char* str);
static void _dispatch_kevent_debugger(void *context);
#define DISPATCH_ASSERT_ON_MANAGER_QUEUE() \
	dispatch_assert(_dispatch_queue_get_current() == &_dispatch_mgr_q)
#else
static inline void
_dispatch_kevent_debug(const _dispatch_kevent_qos_s* kev DISPATCH_UNUSED,
		const char* str DISPATCH_UNUSED) {}
#define DISPATCH_ASSERT_ON_MANAGER_QUEUE()
#endif
#ifndef DISPATCH_MGR_QUEUE_DEBUG
#define DISPATCH_MGR_QUEUE_DEBUG 0
#endif
#if DISPATCH_MGR_QUEUE_DEBUG
#define _dispatch_kevent_mgr_debug _dispatch_kevent_debug
#else
static inline void
_dispatch_kevent_mgr_debug(_dispatch_kevent_qos_s* kev DISPATCH_UNUSED,
		const char* str DISPATCH_UNUSED) {}
#endif

#pragma mark -
#pragma mark dispatch_source_t

dispatch_source_t
dispatch_source_create(dispatch_source_type_t type,
	uintptr_t handle,
	unsigned long mask,
	dispatch_queue_t dq)
{
	const _dispatch_kevent_qos_s *proto_kev = &type->ke;
	dispatch_source_t ds;
	dispatch_kevent_t dk;

	// input validation
	if (type == NULL || (mask & ~type->mask)) {
		return NULL;
	}

	switch (type->ke.filter) {
	case EVFILT_SIGNAL:
		if (handle >= NSIG) {
			return NULL;
		}
		break;
	case EVFILT_FS:
#if DISPATCH_USE_VM_PRESSURE
	case EVFILT_VM:
#endif
#if DISPATCH_USE_MEMORYSTATUS
	case EVFILT_MEMORYSTATUS:
#endif
	case DISPATCH_EVFILT_CUSTOM_ADD:
	case DISPATCH_EVFILT_CUSTOM_OR:
		if (handle) {
			return NULL;
		}
		break;
	case DISPATCH_EVFILT_TIMER:
		if (!!handle ^ !!type->ke.ident) {
			return NULL;
		}
		break;
	default:
		break;
	}

	ds = _dispatch_alloc(DISPATCH_VTABLE(source),
			sizeof(struct dispatch_source_s));
	// Initialize as a queue first, then override some settings below.
	_dispatch_queue_init((dispatch_queue_t)ds);
	ds->dq_label = "source";

	ds->do_ref_cnt++; // the reference the manager queue holds
	ds->do_ref_cnt++; // since source is created suspended
	ds->do_suspend_cnt = DISPATCH_OBJECT_SUSPEND_INTERVAL;

	dk = _dispatch_calloc(1ul, sizeof(struct dispatch_kevent_s));
	dk->dk_kevent = *proto_kev;
	dk->dk_kevent.ident = handle;
	dk->dk_kevent.flags |= EV_ADD|EV_ENABLE;
	dk->dk_kevent.fflags |= (uint32_t)mask;
<<<<<<< HEAD
	dk->dk_kevent.udata = (typeof(dk->dk_kevent.udata))dk;
=======
	dk->dk_kevent.udata = (_dispatch_kevent_qos_udata_t)dk;
>>>>>>> a535573e
	TAILQ_INIT(&dk->dk_sources);

	ds->ds_dkev = dk;
	ds->ds_pending_data_mask = dk->dk_kevent.fflags;
	ds->ds_ident_hack = (uintptr_t)dk->dk_kevent.ident;
	if ((EV_DISPATCH|EV_ONESHOT) & proto_kev->flags) {
		ds->ds_is_level = true;
		ds->ds_needs_rearm = true;
	} else if (!(EV_CLEAR & proto_kev->flags)) {
		// we cheat and use EV_CLEAR to mean a "flag thingy"
		ds->ds_is_adder = true;
	}
	if (EV_UDATA_SPECIFIC & proto_kev->flags) {
		dispatch_assert(!(EV_ONESHOT & proto_kev->flags));
		dk->dk_kevent.flags |= EV_DISPATCH;
		ds->ds_is_direct_kevent = true;
		ds->ds_needs_rearm = true;
	}
	// Some sources require special processing
	if (type->init != NULL) {
		type->init(ds, type, handle, mask, dq);
	}
	dispatch_assert(!(ds->ds_is_level && ds->ds_is_adder));

	if (fastpath(!ds->ds_refs)) {
		ds->ds_refs = _dispatch_calloc(1ul,
				sizeof(struct dispatch_source_refs_s));
	}
	ds->ds_refs->dr_source_wref = _dispatch_ptr2wref(ds);

	if (!ds->ds_is_direct_kevent) {
		// The initial target queue is the manager queue, in order to get
		// the source installed. <rdar://problem/8928171>
		ds->do_targetq = &_dispatch_mgr_q;
		// First item on the queue sets the user-specified target queue
		dispatch_set_target_queue(ds, dq);
	} else {
		if (slowpath(!dq)) {
			dq = _dispatch_get_root_queue(_DISPATCH_QOS_CLASS_DEFAULT, true);
		} else {
			_dispatch_retain(dq);
		}
		ds->do_targetq = dq;
		_dispatch_queue_priority_inherit_from_target((dispatch_queue_t)ds, dq);
		_dispatch_queue_set_override_priority(dq);
	}
	_dispatch_object_debug(ds, "%s", __func__);
	return ds;
}

DISPATCH_ALWAYS_INLINE
static inline dispatch_queue_t
_dispatch_source_get_kevent_queue(dispatch_source_t ds)
{
	if (ds->ds_is_direct_kevent) {
		return ds->do_targetq;
	}
	return &_dispatch_mgr_q;
}

void
_dispatch_source_dispose(dispatch_source_t ds)
{
	_dispatch_object_debug(ds, "%s", __func__);
	free(ds->ds_refs);
	_dispatch_queue_destroy(ds);
}

void
_dispatch_source_xref_dispose(dispatch_source_t ds)
{
	_dispatch_wakeup(ds);
}

void
dispatch_source_cancel(dispatch_source_t ds)
{
	_dispatch_object_debug(ds, "%s", __func__);
	// Right after we set the cancel flag, someone else
	// could potentially invoke the source, do the cancelation,
	// unregister the source, and deallocate it. We would
	// need to therefore retain/release before setting the bit

	_dispatch_retain(ds);
	(void)dispatch_atomic_or2o(ds, ds_atomic_flags, DSF_CANCELED, relaxed);
	_dispatch_wakeup(ds);
	_dispatch_release(ds);
}

long
dispatch_source_testcancel(dispatch_source_t ds)
{
	return (bool)(ds->ds_atomic_flags & DSF_CANCELED);
}

unsigned long
dispatch_source_get_mask(dispatch_source_t ds)
{
	unsigned long mask = ds->ds_pending_data_mask;
	if (ds->ds_vmpressure_override) {
		mask = NOTE_VM_PRESSURE;
	}
#if TARGET_IPHONE_SIMULATOR
	else if (ds->ds_memorystatus_override) {
		mask = NOTE_MEMORYSTATUS_PRESSURE_WARN;
	}
#endif
	return mask;
}

uintptr_t
dispatch_source_get_handle(dispatch_source_t ds)
{
	unsigned int handle = (unsigned int)ds->ds_ident_hack;
#if TARGET_IPHONE_SIMULATOR
	if (ds->ds_memorystatus_override) {
		handle = 0;
	}
#endif
	return handle;
}

unsigned long
dispatch_source_get_data(dispatch_source_t ds)
{
	unsigned long data = ds->ds_data;
	if (ds->ds_vmpressure_override) {
		data = NOTE_VM_PRESSURE;
	}
#if TARGET_IPHONE_SIMULATOR
	else if (ds->ds_memorystatus_override) {
		data = NOTE_MEMORYSTATUS_PRESSURE_WARN;
	}
#endif
	return data;
}

void
dispatch_source_merge_data(dispatch_source_t ds, unsigned long val)
{
	_dispatch_kevent_qos_s kev = {
		.fflags = (typeof(kev.fflags))val,
		.data = (typeof(kev.data))val,
	};

	dispatch_assert(
			ds->ds_dkev->dk_kevent.filter == DISPATCH_EVFILT_CUSTOM_ADD ||
			ds->ds_dkev->dk_kevent.filter == DISPATCH_EVFILT_CUSTOM_OR);

	_dispatch_source_merge_kevent(ds, &kev);
}

#pragma mark -
#pragma mark dispatch_source_handler

DISPATCH_ALWAYS_INLINE
static inline dispatch_continuation_t
_dispatch_source_handler_alloc(dispatch_source_t ds, void *handler, long kind,
		bool block)
{
	dispatch_continuation_t dc = _dispatch_continuation_alloc();
	if (handler) {
		dc->do_vtable = (void *)((block ? DISPATCH_OBJ_BLOCK_RELEASE_BIT :
				DISPATCH_OBJ_CTXT_FETCH_BIT) | (kind != DS_EVENT_HANDLER ?
				DISPATCH_OBJ_ASYNC_BIT : 0l));
		dc->dc_priority = 0;
		dc->dc_voucher = NULL;
		if (block) {
#ifdef __BLOCKS__
			if (slowpath(_dispatch_block_has_private_data(handler))) {
				// sources don't propagate priority by default
				dispatch_block_flags_t flags = DISPATCH_BLOCK_NO_QOS_CLASS;
				flags |= _dispatch_block_get_flags(handler);
				_dispatch_continuation_priority_set(dc,
						_dispatch_block_get_priority(handler), flags);
			}
			if (kind != DS_EVENT_HANDLER) {
				dc->dc_func = _dispatch_call_block_and_release;
			} else {
				dc->dc_func = _dispatch_Block_invoke(handler);
			}
			dc->dc_ctxt = _dispatch_Block_copy(handler);
#endif /* __BLOCKS__ */
		} else {
			dc->dc_func = handler;
			dc->dc_ctxt = ds->do_ctxt;
		}
		_dispatch_trace_continuation_push((dispatch_queue_t)ds, dc);
	} else {
		dc->dc_func = NULL;
	}
	dc->dc_data = (void*)kind;
	return dc;
}

static inline void
_dispatch_source_handler_replace(dispatch_source_refs_t dr, long kind,
		dispatch_continuation_t dc_new)
{
	dispatch_continuation_t dc = dr->ds_handler[kind];
	if (dc) {
#ifdef __BLOCKS__
		if ((long)dc->do_vtable & DISPATCH_OBJ_BLOCK_RELEASE_BIT) {
			Block_release(dc->dc_ctxt);
		}
#endif /* __BLOCKS__ */
		if (dc->dc_voucher) {
			_voucher_release(dc->dc_voucher);
			dc->dc_voucher = NULL;
		}
		_dispatch_continuation_free(dc);
	}
	dr->ds_handler[kind] = dc_new;
}

static inline void
_dispatch_source_handler_free(dispatch_source_refs_t dr, long kind)
{
	_dispatch_source_handler_replace(dr, kind, NULL);
}

static void
_dispatch_source_set_handler(void *context)
{
	dispatch_source_t ds = (dispatch_source_t)_dispatch_queue_get_current();
	dispatch_assert(dx_type(ds) == DISPATCH_SOURCE_KEVENT_TYPE);
	dispatch_continuation_t dc = context;
	long kind = (long)dc->dc_data;
	dc->dc_data = 0;
	if (!dc->dc_func) {
		_dispatch_continuation_free(dc);
		dc = NULL;
	} else if ((long)dc->do_vtable & DISPATCH_OBJ_CTXT_FETCH_BIT) {
		dc->dc_ctxt = ds->do_ctxt;
	}
	_dispatch_source_handler_replace(ds->ds_refs, kind, dc);
	if (kind == DS_EVENT_HANDLER && dc && dc->dc_priority) {
#if HAVE_PTHREAD_WORKQUEUE_QOS
		ds->dq_priority = dc->dc_priority & ~_PTHREAD_PRIORITY_FLAGS_MASK;
		_dispatch_queue_set_override_priority((dispatch_queue_t)ds);
#endif
	}
}

#ifdef __BLOCKS__
void
dispatch_source_set_event_handler(dispatch_source_t ds,
		dispatch_block_t handler)
{
	dispatch_continuation_t dc;
	dc = _dispatch_source_handler_alloc(ds, handler, DS_EVENT_HANDLER, true);
	_dispatch_barrier_trysync_f((dispatch_queue_t)ds, dc,
			_dispatch_source_set_handler);
}
#endif /* __BLOCKS__ */

void
dispatch_source_set_event_handler_f(dispatch_source_t ds,
		dispatch_function_t handler)
{
	dispatch_continuation_t dc;
	dc = _dispatch_source_handler_alloc(ds, handler, DS_EVENT_HANDLER, false);
	_dispatch_barrier_trysync_f((dispatch_queue_t)ds, dc,
			_dispatch_source_set_handler);
}

void
_dispatch_source_set_event_handler_with_context_f(dispatch_source_t ds,
		void *ctxt, dispatch_function_t handler)
{
	dispatch_continuation_t dc;
	dc = _dispatch_source_handler_alloc(ds, handler, DS_EVENT_HANDLER, false);
	dc->do_vtable = (void *)((long)dc->do_vtable &~DISPATCH_OBJ_CTXT_FETCH_BIT);
	dc->dc_other = dc->dc_ctxt;
	dc->dc_ctxt = ctxt;
	_dispatch_barrier_trysync_f((dispatch_queue_t)ds, dc,
			_dispatch_source_set_handler);
}

#ifdef __BLOCKS__
void
dispatch_source_set_cancel_handler(dispatch_source_t ds,
		dispatch_block_t handler)
{
	dispatch_continuation_t dc;
	dc = _dispatch_source_handler_alloc(ds, handler, DS_CANCEL_HANDLER, true);
	_dispatch_barrier_trysync_f((dispatch_queue_t)ds, dc,
			_dispatch_source_set_handler);
}
#endif /* __BLOCKS__ */

void
dispatch_source_set_cancel_handler_f(dispatch_source_t ds,
		dispatch_function_t handler)
{
	dispatch_continuation_t dc;
	dc = _dispatch_source_handler_alloc(ds, handler, DS_CANCEL_HANDLER, false);
	_dispatch_barrier_trysync_f((dispatch_queue_t)ds, dc,
			_dispatch_source_set_handler);
}

#ifdef __BLOCKS__
void
dispatch_source_set_registration_handler(dispatch_source_t ds,
		dispatch_block_t handler)
{
	dispatch_continuation_t dc;
	dc = _dispatch_source_handler_alloc(ds, handler, DS_REGISTN_HANDLER, true);
	_dispatch_barrier_trysync_f((dispatch_queue_t)ds, dc,
			_dispatch_source_set_handler);
}
#endif /* __BLOCKS__ */

void
dispatch_source_set_registration_handler_f(dispatch_source_t ds,
	dispatch_function_t handler)
{
	dispatch_continuation_t dc;
	dc = _dispatch_source_handler_alloc(ds, handler, DS_REGISTN_HANDLER, false);
	_dispatch_barrier_trysync_f((dispatch_queue_t)ds, dc,
			_dispatch_source_set_handler);
}

#pragma mark -
#pragma mark dispatch_source_invoke

static void
_dispatch_source_registration_callout(dispatch_source_t ds)
{
	dispatch_source_refs_t dr = ds->ds_refs;
	dispatch_continuation_t dc = dr->ds_handler[DS_REGISTN_HANDLER];
	if ((ds->ds_atomic_flags & DSF_CANCELED) || (ds->do_xref_cnt == -1)) {
		// no registration callout if source is canceled rdar://problem/8955246
		return _dispatch_source_handler_free(dr, DS_REGISTN_HANDLER);
	}
	pthread_priority_t old_dp = _dispatch_set_defaultpriority(ds->dq_priority);
	if ((long)dc->do_vtable & DISPATCH_OBJ_CTXT_FETCH_BIT) {
		dc->dc_ctxt = ds->do_ctxt;
	}
	_dispatch_continuation_pop(dc);
	dr->ds_handler[DS_REGISTN_HANDLER] = NULL;
	_dispatch_reset_defaultpriority(old_dp);
}

static void
_dispatch_source_cancel_callout(dispatch_source_t ds)
{
	dispatch_source_refs_t dr = ds->ds_refs;
	dispatch_continuation_t dc = dr->ds_handler[DS_CANCEL_HANDLER];
	ds->ds_pending_data_mask = 0;
	ds->ds_pending_data = 0;
	ds->ds_data = 0;
	_dispatch_source_handler_free(dr, DS_EVENT_HANDLER);
	_dispatch_source_handler_free(dr, DS_REGISTN_HANDLER);
	if (!dc) {
		return;
	}
	if (!(ds->ds_atomic_flags & DSF_CANCELED)) {
		return _dispatch_source_handler_free(dr, DS_CANCEL_HANDLER);
	}
	pthread_priority_t old_dp = _dispatch_set_defaultpriority(ds->dq_priority);
	if ((long)dc->do_vtable & DISPATCH_OBJ_CTXT_FETCH_BIT) {
		dc->dc_ctxt = ds->do_ctxt;
	}
	_dispatch_continuation_pop(dc);
	dr->ds_handler[DS_CANCEL_HANDLER] = NULL;
	_dispatch_reset_defaultpriority(old_dp);
}

static void
_dispatch_source_latch_and_call(dispatch_source_t ds)
{
	unsigned long prev;

	if ((ds->ds_atomic_flags & DSF_CANCELED) || (ds->do_xref_cnt == -1)) {
		return;
	}
	dispatch_source_refs_t dr = ds->ds_refs;
	dispatch_continuation_t dc = dr->ds_handler[DS_EVENT_HANDLER];
	prev = dispatch_atomic_xchg2o(ds, ds_pending_data, 0, relaxed);
	if (ds->ds_is_level) {
		ds->ds_data = ~prev;
	} else if (ds->ds_is_timer && ds_timer(dr).target && prev) {
		ds->ds_data = _dispatch_source_timer_data(dr, prev);
	} else {
		ds->ds_data = prev;
	}
	if (!dispatch_assume(prev) || !dc) {
		return;
	}
	pthread_priority_t old_dp = _dispatch_set_defaultpriority(ds->dq_priority);
	voucher_t voucher = dc->dc_voucher ? _voucher_retain(dc->dc_voucher) : NULL;
	_dispatch_continuation_voucher_adopt(dc); // consumes voucher reference
	_dispatch_continuation_pop(dc);
	if (voucher) dc->dc_voucher = voucher;
	_dispatch_reset_defaultpriority(old_dp);
}

static void
_dispatch_source_kevent_unregister(dispatch_source_t ds)
{
	_dispatch_object_debug(ds, "%s", __func__);
	uint32_t flags = (uint32_t)ds->ds_pending_data_mask;
	dispatch_kevent_t dk = ds->ds_dkev;
	if (ds->ds_atomic_flags & DSF_DELETED) {
		dk->dk_kevent.flags |= EV_DELETE; // already deleted
		dk->dk_kevent.flags &= ~(EV_ADD|EV_ENABLE);
	}
	if (dk->dk_kevent.filter == DISPATCH_EVFILT_TIMER) {
		ds->ds_dkev = NULL;
		_dispatch_timers_unregister(ds, dk);
	} else if (!ds->ds_is_direct_kevent) {
		ds->ds_dkev = NULL;
		TAILQ_REMOVE(&dk->dk_sources, ds->ds_refs, dr_list);
		_dispatch_kevent_unregister(dk, flags, 0);
	} else {
		int dkev_dispose_options = 0;
		if (ds->ds_needs_rearm && !(ds->ds_atomic_flags & DSF_ARMED)) {
			dkev_dispose_options |= DKEV_DISPOSE_IMMEDIATE_DELETE;
		}
		if (ds->ds_needs_mgr) {
			dkev_dispose_options |= DKEV_DISPOSE_IGNORE_ENOENT;
			ds->ds_needs_mgr = false;
		}
		long r = _dispatch_kevent_unregister(dk, flags, dkev_dispose_options);
		if (r == EINPROGRESS) {
			_dispatch_debug("kevent-source[%p]: deferred delete kevent[%p]",
					ds, dk);
			ds->ds_pending_delete = true;
			return; // deferred unregistration
		} else if (r == ENOENT) {
			_dispatch_debug("kevent-source[%p]: ENOENT delete kevent[%p]",
					ds, dk);
			ds->ds_needs_mgr = true;
			return; // potential concurrent EV_DELETE delivery rdar://22047283
		}
		ds->ds_dkev = NULL;
		_TAILQ_TRASH_ENTRY(ds->ds_refs, dr_list);
	}
	(void)dispatch_atomic_and2o(ds, ds_atomic_flags, ~DSF_ARMED, relaxed);
	_dispatch_debug("kevent-source[%p]: disarmed kevent[%p]", ds, ds->ds_dkev);
	ds->ds_needs_rearm = false; // re-arm is pointless and bad now
	_dispatch_release(ds); // the retain is done at creation time
}

static void
_dispatch_source_kevent_resume(dispatch_source_t ds, uint32_t new_flags)
{
	switch (ds->ds_dkev->dk_kevent.filter) {
	case DISPATCH_EVFILT_TIMER:
		_dispatch_timers_update(ds);
		(void)dispatch_atomic_or2o(ds, ds_atomic_flags, DSF_ARMED, relaxed);
		_dispatch_debug("kevent-source[%p]: rearmed kevent[%p]", ds,
				ds->ds_dkev);
		return;
#if HAVE_MACH
	case EVFILT_MACHPORT:
		if (ds->ds_pending_data_mask & DISPATCH_MACH_RECV_MESSAGE) {
			new_flags |= DISPATCH_MACH_RECV_MESSAGE; // emulate EV_DISPATCH
		}
		break;
#endif
	}
	if ((ds->ds_atomic_flags & DSF_DELETED) ||
			_dispatch_kevent_resume(ds->ds_dkev, new_flags, 0)) {
		_dispatch_source_kevent_unregister(ds);
	}
}

static void
_dispatch_source_kevent_register(dispatch_source_t ds)
{
	dispatch_assert_zero(ds->ds_is_installed);
	switch (ds->ds_dkev->dk_kevent.filter) {
	case DISPATCH_EVFILT_TIMER:
		_dispatch_timers_update(ds);
		(void)dispatch_atomic_or2o(ds, ds_atomic_flags, DSF_ARMED, relaxed);
		_dispatch_debug("kevent-source[%p]: armed kevent[%p]", ds, ds->ds_dkev);
		return;
	}
	uint32_t flags;
	bool do_resume = _dispatch_kevent_register(&ds->ds_dkev, &flags);
	TAILQ_INSERT_TAIL(&ds->ds_dkev->dk_sources, ds->ds_refs, dr_list);
	(void)dispatch_atomic_or2o(ds, ds_atomic_flags, DSF_ARMED, relaxed);
	_dispatch_debug("kevent-source[%p]: armed kevent[%p]", ds, ds->ds_dkev);
	if (do_resume || ds->ds_needs_rearm) {
		_dispatch_source_kevent_resume(ds, flags);
	}
	_dispatch_object_debug(ds, "%s", __func__);
}

DISPATCH_ALWAYS_INLINE
static inline dispatch_queue_t
_dispatch_source_invoke2(dispatch_object_t dou,
		_dispatch_thread_semaphore_t *sema_ptr DISPATCH_UNUSED)
{
	dispatch_source_t ds = dou._ds;
	if (_dispatch_queue_class_probe(ds)) {
		if (slowpath(_dispatch_queue_drain(ds))) {
			DISPATCH_CLIENT_CRASH("Sync onto source");
		}
	}

	// This function performs all source actions. Each action is responsible
	// for verifying that it takes place on the appropriate queue. If the
	// current queue is not the correct queue for this action, the correct queue
	// will be returned and the invoke will be re-driven on that queue.

	// The order of tests here in invoke and in probe should be consistent.

	dispatch_queue_t dq = _dispatch_queue_get_current();
	dispatch_queue_t dkq = _dispatch_source_get_kevent_queue(ds);
	dispatch_source_refs_t dr = ds->ds_refs;

	if (!ds->ds_is_installed) {
		// The source needs to be installed on the kevent queue.
		if (dq != dkq) {
			return dkq;
		}
		_dispatch_source_kevent_register(ds);
		ds->ds_is_installed = true;
		if (dr->ds_handler[DS_REGISTN_HANDLER]) {
			return ds->do_targetq;
		}
		if (slowpath(ds->do_xref_cnt == -1)) {
			return dkq; // rdar://problem/9558246
		}
	} else if (slowpath(DISPATCH_OBJECT_SUSPENDED(ds))) {
		// Source suspended by an item drained from the source queue.
		return NULL;
	} else if (dr->ds_handler[DS_REGISTN_HANDLER]) {
		// The source has been registered and the registration handler needs
		// to be delivered on the target queue.
		if (dq != ds->do_targetq) {
			return ds->do_targetq;
		}
		// clears ds_registration_handler
		_dispatch_source_registration_callout(ds);
		if (slowpath(ds->do_xref_cnt == -1)) {
			return dkq; // rdar://problem/9558246
		}
	} else if ((ds->ds_atomic_flags & DSF_DELETED) && (ds->ds_pending_delete ||
			(ds->ds_atomic_flags & DSF_ONESHOT))) {
		// Pending source kevent unregistration has been completed
		if (ds->ds_needs_mgr) {
			dkq = &_dispatch_mgr_q;
		}
		if (dq != dkq) {
			return dkq;
		}
		ds->ds_pending_delete = false;
		if (ds->ds_atomic_flags & DSF_ONESHOT) {
			(void)dispatch_atomic_and2o(ds, ds_atomic_flags, ~DSF_ONESHOT,
					relaxed);
		}
		if (ds->ds_dkev) {
			_dispatch_source_kevent_unregister(ds);
			if (ds->ds_needs_mgr) {
				return &_dispatch_mgr_q;
			}
		}
		if (dr->ds_handler[DS_EVENT_HANDLER] ||
				dr->ds_handler[DS_CANCEL_HANDLER] ||
				dr->ds_handler[DS_REGISTN_HANDLER]) {
			return ds->do_targetq;
		}
	} else if (((ds->ds_atomic_flags & DSF_CANCELED) || (ds->do_xref_cnt == -1))
			&& !ds->ds_pending_delete) {
		// The source has been cancelled and needs to be uninstalled from the
		// kevent queue. After uninstallation, the cancellation handler needs
		// to be delivered to the target queue.
		if (ds->ds_dkev) {
			if (ds->ds_needs_mgr) {
				dkq = &_dispatch_mgr_q;
			}
			if (dq != dkq) {
				return dkq;
			}
			_dispatch_source_kevent_unregister(ds);
			if (ds->ds_needs_mgr) {
				return &_dispatch_mgr_q;
			}
			if (ds->ds_pending_delete) {
				// deferred unregistration
				if (ds->ds_needs_rearm) {
					return dkq;
				}
				return NULL;
			}
		}
		if (dr->ds_handler[DS_EVENT_HANDLER] ||
				dr->ds_handler[DS_CANCEL_HANDLER] ||
				dr->ds_handler[DS_REGISTN_HANDLER]) {
			if (dq != ds->do_targetq) {
				return ds->do_targetq;
			}
		}
		_dispatch_source_cancel_callout(ds);
	} else if (ds->ds_pending_data && !ds->ds_pending_delete) {
		// The source has pending data to deliver via the event handler callback
		// on the target queue. Some sources need to be rearmed on the kevent
		// queue after event delivery.
		if (dq != ds->do_targetq) {
			return ds->do_targetq;
		}
		_dispatch_source_latch_and_call(ds);
		if (ds->ds_needs_rearm) {
			return dkq;
		}
	} else if (ds->ds_needs_rearm && !(ds->ds_atomic_flags & DSF_ARMED)) {
		// The source needs to be rearmed on the kevent queue.
		if (dq != dkq) {
			return dkq;
		}
		(void)dispatch_atomic_or2o(ds, ds_atomic_flags, DSF_ARMED, relaxed);
		_dispatch_debug("kevent-source[%p]: rearmed kevent[%p]", ds,
				ds->ds_dkev);
		_dispatch_source_kevent_resume(ds, 0);
	}

	return NULL;
}

DISPATCH_NOINLINE
void
_dispatch_source_invoke(dispatch_source_t ds, dispatch_object_t dou,
		dispatch_invoke_flags_t flags)
{
	_dispatch_queue_class_invoke(ds, dou._dc, flags, _dispatch_source_invoke2);
}

unsigned long
_dispatch_source_probe(dispatch_source_t ds)
{
	// This function determines whether the source needs to be invoked.
	// The order of tests here in probe and in invoke should be consistent.

	dispatch_source_refs_t dr = ds->ds_refs;
	if (!ds->ds_is_installed) {
		// The source needs to be installed on the kevent queue.
		return true;
	} else if (dr->ds_handler[DS_REGISTN_HANDLER]) {
		// The registration handler needs to be delivered to the target queue.
		return true;
	} else if ((ds->ds_atomic_flags & DSF_DELETED) && (ds->ds_pending_delete ||
			(ds->ds_atomic_flags & DSF_ONESHOT))) {
		// Pending source kevent unregistration has been completed
		return true;
	} else if (((ds->ds_atomic_flags & DSF_CANCELED) || (ds->do_xref_cnt == -1))
			&& !ds->ds_pending_delete) {
		// The source needs to be uninstalled from the kevent queue, or the
		// cancellation handler needs to be delivered to the target queue.
		// Note: cancellation assumes installation.
		if (ds->ds_dkev || dr->ds_handler[DS_EVENT_HANDLER] ||
				dr->ds_handler[DS_CANCEL_HANDLER] ||
				dr->ds_handler[DS_REGISTN_HANDLER]) {
			return true;
		}
	} else if (ds->ds_pending_data && !ds->ds_pending_delete) {
		// The source has pending data to deliver to the target queue.
		return true;
	} else if (ds->ds_needs_rearm && !(ds->ds_atomic_flags & DSF_ARMED)) {
		// The source needs to be rearmed on the kevent queue.
		return true;
	}
	return _dispatch_queue_class_probe(ds);
}

static void
_dispatch_source_merge_kevent(dispatch_source_t ds,
		const _dispatch_kevent_qos_s *ke)
{
	_dispatch_object_debug(ds, "%s", __func__);
	bool retained = false;
	if ((ke->flags & EV_UDATA_SPECIFIC) && (ke->flags & EV_ONESHOT) &&
			!(ke->flags & EV_DELETE)) {
		_dispatch_debug("kevent-source[%p]: deferred delete oneshot kevent[%p]",
				ds, (void*)ke->udata);
		(void)dispatch_atomic_or2o(ds, ds_atomic_flags, DSF_ONESHOT, relaxed);
	} else if ((ke->flags & EV_DELETE) || (ke->flags & EV_ONESHOT)) {
		_dispatch_debug("kevent-source[%p]: delete kevent[%p]",
				ds, (void*)ke->udata);
		retained = true;
		_dispatch_retain(ds);
		(void)dispatch_atomic_or2o(ds, ds_atomic_flags, DSF_DELETED, relaxed);
		if (ke->flags & EV_DELETE) goto done;
	}
	if ((ds->ds_atomic_flags & DSF_CANCELED) || (ds->do_xref_cnt == -1)) {
		goto done; // rdar://20204025
	}
	if (ds->ds_is_level) {
		// ke->data is signed and "negative available data" makes no sense
		// zero bytes happens when EV_EOF is set
		// 10A268 does not fail this assert with EVFILT_READ and a 10 GB file
		dispatch_assert(ke->data >= 0l);
		dispatch_atomic_store2o(ds, ds_pending_data, ~(unsigned long)ke->data,
				relaxed);
	} else if (ds->ds_is_adder) {
		(void)dispatch_atomic_add2o(ds, ds_pending_data,
				(unsigned long)ke->data, relaxed);
	} else if (ke->fflags & ds->ds_pending_data_mask) {
		(void)dispatch_atomic_or2o(ds, ds_pending_data,
				ke->fflags & ds->ds_pending_data_mask, relaxed);
	}
done:
	// EV_DISPATCH and EV_ONESHOT sources are no longer armed after delivery
	if (ds->ds_needs_rearm) {
		if (!retained) {
			retained = true;
			_dispatch_retain(ds); // rdar://20382435
		}
		(void)dispatch_atomic_and2o(ds, ds_atomic_flags, ~DSF_ARMED, relaxed);
		_dispatch_debug("kevent-source[%p]: disarmed kevent[%p] ",
				ds, (void*)ke->udata);
	}
	if (retained) {
		_dispatch_queue_wakeup_and_release((dispatch_queue_t)ds);
	} else {
		_dispatch_queue_wakeup((dispatch_queue_t)ds);
	}
}

#pragma mark -
#pragma mark dispatch_kevent_t

#if DISPATCH_USE_GUARDED_FD_CHANGE_FDGUARD
static void _dispatch_kevent_guard(dispatch_kevent_t dk);
static void _dispatch_kevent_unguard(dispatch_kevent_t dk);
#else
static inline void _dispatch_kevent_guard(dispatch_kevent_t dk) { (void)dk; }
static inline void _dispatch_kevent_unguard(dispatch_kevent_t dk) { (void)dk; }
#endif

#if !DISPATCH_USE_EV_UDATA_SPECIFIC
static struct dispatch_kevent_s _dispatch_kevent_data_or = {
	.dk_kevent = {
		.filter = DISPATCH_EVFILT_CUSTOM_OR,
		.flags = EV_CLEAR,
	},
	.dk_sources = TAILQ_HEAD_INITIALIZER(_dispatch_kevent_data_or.dk_sources),
};
static struct dispatch_kevent_s _dispatch_kevent_data_add = {
	.dk_kevent = {
		.filter = DISPATCH_EVFILT_CUSTOM_ADD,
	},
	.dk_sources = TAILQ_HEAD_INITIALIZER(_dispatch_kevent_data_add.dk_sources),
};
#endif // !DISPATCH_USE_EV_UDATA_SPECIFIC

#define DSL_HASH(x) ((x) & (DSL_HASH_SIZE - 1))

DISPATCH_CACHELINE_ALIGN
static TAILQ_HEAD(, dispatch_kevent_s) _dispatch_sources[DSL_HASH_SIZE];

static void
_dispatch_kevent_init()
{
	unsigned int i;
	for (i = 0; i < DSL_HASH_SIZE; i++) {
		TAILQ_INIT(&_dispatch_sources[i]);
	}

#if !DISPATCH_USE_EV_UDATA_SPECIFIC
	TAILQ_INSERT_TAIL(&_dispatch_sources[0],
			&_dispatch_kevent_data_or, dk_list);
	TAILQ_INSERT_TAIL(&_dispatch_sources[0],
			&_dispatch_kevent_data_add, dk_list);
	_dispatch_kevent_data_or.dk_kevent.udata =
<<<<<<< HEAD
			(typeof(_dispatch_kevent_data_or.dk_kevent.udata))&_dispatch_kevent_data_or;
	_dispatch_kevent_data_add.dk_kevent.udata =
			(typeof(_dispatch_kevent_data_or.dk_kevent.udata))&_dispatch_kevent_data_add;
=======
			(_dispatch_kevent_qos_udata_t)&_dispatch_kevent_data_or;
	_dispatch_kevent_data_add.dk_kevent.udata =
			(_dispatch_kevent_qos_udata_t)&_dispatch_kevent_data_add;
>>>>>>> a535573e
#endif // !DISPATCH_USE_EV_UDATA_SPECIFIC
}

static inline uintptr_t
_dispatch_kevent_hash(uint64_t ident, short filter)
{
	uint64_t value;
#if HAVE_MACH
	value = (filter == EVFILT_MACHPORT ||
			filter == DISPATCH_EVFILT_MACH_NOTIFICATION ?
			MACH_PORT_INDEX(ident) : ident);
#else
	value = ident;
	(void)filter;
#endif
	return DSL_HASH((uintptr_t)value);
}

static dispatch_kevent_t
_dispatch_kevent_find(uint64_t ident, short filter)
{
	uintptr_t hash = _dispatch_kevent_hash(ident, filter);
	dispatch_kevent_t dki;

	TAILQ_FOREACH(dki, &_dispatch_sources[hash], dk_list) {
		if (dki->dk_kevent.ident == ident && dki->dk_kevent.filter == filter) {
			break;
		}
	}
	return dki;
}

static void
_dispatch_kevent_insert(dispatch_kevent_t dk)
{
	if (dk->dk_kevent.flags & EV_UDATA_SPECIFIC) return;
	_dispatch_kevent_guard(dk);
	uintptr_t hash = _dispatch_kevent_hash(dk->dk_kevent.ident,
			dk->dk_kevent.filter);
	TAILQ_INSERT_TAIL(&_dispatch_sources[hash], dk, dk_list);
}

// Find existing kevents, and merge any new flags if necessary
static bool
_dispatch_kevent_register(dispatch_kevent_t *dkp, uint32_t *flgp)
{
	dispatch_kevent_t dk = NULL, ds_dkev = *dkp;
	uint32_t new_flags;
	bool do_resume = false;

	if (!(ds_dkev->dk_kevent.flags & EV_UDATA_SPECIFIC)) {
		dk = _dispatch_kevent_find(ds_dkev->dk_kevent.ident,
				ds_dkev->dk_kevent.filter);
	}
	if (dk) {
		// If an existing dispatch kevent is found, check to see if new flags
		// need to be added to the existing kevent
		new_flags = ~dk->dk_kevent.fflags & ds_dkev->dk_kevent.fflags;
		dk->dk_kevent.fflags |= ds_dkev->dk_kevent.fflags;
		free(ds_dkev);
		*dkp = dk;
		do_resume = new_flags;
	} else {
		dk = ds_dkev;
		_dispatch_kevent_insert(dk);
		new_flags = dk->dk_kevent.fflags;
		do_resume = true;
	}
	// Re-register the kevent with the kernel if new flags were added
	// by the dispatch kevent
	if (do_resume) {
		dk->dk_kevent.flags |= EV_ADD;
	}
	*flgp = new_flags;
	return do_resume;
}

static long
_dispatch_kevent_resume(dispatch_kevent_t dk, uint32_t new_flags,
		uint32_t del_flags)
{
	long r;
	switch (dk->dk_kevent.filter) {
	case DISPATCH_EVFILT_TIMER:
	case DISPATCH_EVFILT_CUSTOM_ADD:
	case DISPATCH_EVFILT_CUSTOM_OR:
		// these types not registered with kevent
		return 0;
#if HAVE_MACH
	case EVFILT_MACHPORT:
		return _dispatch_kevent_machport_resume(dk, new_flags, del_flags);
	case DISPATCH_EVFILT_MACH_NOTIFICATION:
		return _dispatch_kevent_mach_notify_resume(dk, new_flags, del_flags);
#else
	(void)new_flags; (void)del_flags;
#endif // HAVE_MACH
	default:
		if (dk->dk_kevent.flags & EV_DELETE) {
			return 0;
		}
		r = _dispatch_kq_update(&dk->dk_kevent);
		if (r && (dk->dk_kevent.flags & EV_ADD) &&
				(dk->dk_kevent.flags & EV_UDATA_SPECIFIC)) {
			dk->dk_kevent.flags |= EV_DELETE;
			dk->dk_kevent.flags &= ~(EV_ADD|EV_ENABLE);
		} else if (dk->dk_kevent.flags & EV_DISPATCH) {
			dk->dk_kevent.flags &= ~EV_ADD;
		}
		return r;
	}
#if !HAVE_MACH
	(void)new_flags;
	(void)del_flags;
#endif
}

static long
_dispatch_kevent_dispose(dispatch_kevent_t dk, int options)
{
	long r = 0;
	switch (dk->dk_kevent.filter) {
	case DISPATCH_EVFILT_TIMER:
	case DISPATCH_EVFILT_CUSTOM_ADD:
	case DISPATCH_EVFILT_CUSTOM_OR:
		if (dk->dk_kevent.flags & EV_UDATA_SPECIFIC) {
			free(dk);
		} else {
			// these sources live on statically allocated lists
		}
		return r;
#if HAVE_MACH
	case EVFILT_MACHPORT:
		_dispatch_kevent_machport_resume(dk, 0, dk->dk_kevent.fflags);
		break;
	case DISPATCH_EVFILT_MACH_NOTIFICATION:
		_dispatch_kevent_mach_notify_resume(dk, 0, dk->dk_kevent.fflags);
		break;
#endif
	default:
		if (~dk->dk_kevent.flags & EV_DELETE) {
			dk->dk_kevent.flags |= EV_DELETE;
			dk->dk_kevent.flags &= ~(EV_ADD|EV_ENABLE);
			if (options & DKEV_DISPOSE_IMMEDIATE_DELETE) {
				dk->dk_kevent.flags |= EV_ENABLE;
			}
			r = _dispatch_kq_update(&dk->dk_kevent);
			if (r == ENOENT && (options & DKEV_DISPOSE_IGNORE_ENOENT)) {
				r = 0;
			}
			if (options & DKEV_DISPOSE_IMMEDIATE_DELETE) {
				dk->dk_kevent.flags &= ~EV_ENABLE;
			}
		}
		break;
	}
	if ((r == EINPROGRESS || r == ENOENT) &&
			(dk->dk_kevent.flags & EV_UDATA_SPECIFIC)) {
		// deferred EV_DELETE or concurrent concurrent EV_DELETE delivery
		dk->dk_kevent.flags &= ~EV_DELETE;
		dk->dk_kevent.flags |= EV_ENABLE;
	} else {
		if ((dk->dk_kevent.flags & EV_UDATA_SPECIFIC)) {
#if DISPATCH_DEBUG
			// zero/trash dr linkage
			dispatch_source_refs_t dr = TAILQ_FIRST(&dk->dk_sources);
			TAILQ_REMOVE(&dk->dk_sources, dr, dr_list);
#endif
		} else {
			uintptr_t hash = _dispatch_kevent_hash(dk->dk_kevent.ident,
					dk->dk_kevent.filter);
			TAILQ_REMOVE(&_dispatch_sources[hash], dk, dk_list);
		}
		_dispatch_kevent_unguard(dk);
		free(dk);
	}
	return r;
}

static long
_dispatch_kevent_unregister(dispatch_kevent_t dk, uint32_t flg, int options)
{
	dispatch_source_refs_t dri;
	uint32_t del_flags, fflags = 0;
	long r = 0;

	if (TAILQ_EMPTY(&dk->dk_sources) ||
			(dk->dk_kevent.flags & EV_UDATA_SPECIFIC)) {
		r = _dispatch_kevent_dispose(dk, options);
	} else {
		TAILQ_FOREACH(dri, &dk->dk_sources, dr_list) {
			dispatch_source_t dsi = _dispatch_source_from_refs(dri);
			uint32_t mask = (uint32_t)dsi->ds_pending_data_mask;
			fflags |= mask;
		}
		del_flags = flg & ~fflags;
		if (del_flags) {
			dk->dk_kevent.flags |= EV_ADD;
			dk->dk_kevent.fflags &= ~del_flags;
			r = _dispatch_kevent_resume(dk, 0, del_flags);
		}
	}
	return r;
}

DISPATCH_NOINLINE
static void
_dispatch_kevent_proc_exit(_dispatch_kevent_qos_s *ke)
{
	// EVFILT_PROC may fail with ESRCH when the process exists but is a zombie
	// <rdar://problem/5067725>. As a workaround, we simulate an exit event for
	// any EVFILT_PROC with an invalid pid <rdar://problem/6626350>.
	_dispatch_kevent_qos_s fake;
	fake = *ke;
	fake.flags &= ~EV_ERROR;
	fake.fflags = NOTE_EXIT;
	fake.data = 0;
	_dispatch_kevent_drain(&fake);
}

DISPATCH_NOINLINE
static void
_dispatch_kevent_error(_dispatch_kevent_qos_s *ke)
{
	_dispatch_kevent_debug(ke, __func__);
	if (ke->data) {
		// log the unexpected error
		_dispatch_bug_kevent_client("kevent", _evfiltstr(ke->filter),
				ke->flags & EV_DELETE ? "delete" :
				ke->flags & EV_ADD ? "add" :
				ke->flags & EV_ENABLE ? "enable" : "monitor",
				(int)ke->data);
	}
}

static void
_dispatch_kevent_drain(_dispatch_kevent_qos_s *ke)
{
#if DISPATCH_DEBUG
	static dispatch_once_t pred;
	dispatch_once_f(&pred, NULL, _dispatch_kevent_debugger);
#endif
	if (ke->filter == EVFILT_USER) {
		_dispatch_kevent_mgr_debug(ke, __func__);
		return;
	}
	if (slowpath(ke->flags & EV_ERROR)) {
		if (ke->filter == EVFILT_PROC && ke->data == ESRCH) {
			ke->data = 0; // don't return error from caller
			if (ke->flags & EV_DELETE) {
				_dispatch_debug("kevent[0x%llx]: ignoring ESRCH from "
						"EVFILT_PROC EV_DELETE", (unsigned long long)ke->udata);
				return;
			}
			_dispatch_debug("kevent[0x%llx]: ESRCH from EVFILT_PROC: "
					"generating fake NOTE_EXIT", (unsigned long long)ke->udata);
			return _dispatch_kevent_proc_exit(ke);
		}
		return _dispatch_kevent_error(ke);
	}
	if (ke->filter == EVFILT_TIMER) {
		return _dispatch_timers_kevent(ke);
	}
#if HAVE_MACH
	if (ke->filter == EVFILT_MACHPORT) {
		return _dispatch_kevent_mach_portset(ke);
	}
#endif
	return _dispatch_kevent_merge(ke);
}

DISPATCH_NOINLINE
static void
_dispatch_kevent_merge(_dispatch_kevent_qos_s *ke)
{
	_dispatch_kevent_debug(ke, __func__);
	dispatch_kevent_t dk;
	dispatch_source_refs_t dri, dr_next;

	dk = (void*)ke->udata;
	dispatch_assert(dk);

	TAILQ_FOREACH_SAFE(dri, &dk->dk_sources, dr_list, dr_next) {
		_dispatch_source_merge_kevent(_dispatch_source_from_refs(dri), ke);
	}
}

#if DISPATCH_USE_GUARDED_FD_CHANGE_FDGUARD
static void
_dispatch_kevent_guard(dispatch_kevent_t dk)
{
	guardid_t guard;
	const unsigned int guard_flags = GUARD_CLOSE;
	int r, fd_flags = 0;
	switch (dk->dk_kevent.filter) {
	case EVFILT_READ:
	case EVFILT_WRITE:
	case EVFILT_VNODE:
		guard = &dk->dk_kevent;
		r = change_fdguard_np((int)dk->dk_kevent.ident, NULL, 0,
				&guard, guard_flags, &fd_flags);
		if (slowpath(r == -1)) {
			int err = errno;
			if (err != EPERM) {
				(void)dispatch_assume_zero(err);
			}
			return;
		}
		dk->dk_kevent.ext[0] = guard_flags;
		dk->dk_kevent.ext[1] = fd_flags;
		break;
	}
}

static void
_dispatch_kevent_unguard(dispatch_kevent_t dk)
{
	guardid_t guard;
	unsigned int guard_flags;
	int r, fd_flags;
	switch (dk->dk_kevent.filter) {
	case EVFILT_READ:
	case EVFILT_WRITE:
	case EVFILT_VNODE:
		guard_flags = (unsigned int)dk->dk_kevent.ext[0];
		if (!guard_flags) {
			return;
		}
		guard = &dk->dk_kevent;
		fd_flags = (int)dk->dk_kevent.ext[1];
		r = change_fdguard_np((int)dk->dk_kevent.ident, &guard,
				guard_flags, NULL, 0, &fd_flags);
		if (slowpath(r == -1)) {
			(void)dispatch_assume_zero(errno);
			return;
		}
		dk->dk_kevent.ext[0] = 0;
		break;
	}
}
#endif // DISPATCH_USE_GUARDED_FD_CHANGE_FDGUARD

#pragma mark -
#pragma mark dispatch_source_timer

#if DISPATCH_USE_DTRACE
static dispatch_source_refs_t
		_dispatch_trace_next_timer[DISPATCH_TIMER_QOS_COUNT];
#define _dispatch_trace_next_timer_set(x, q) \
		_dispatch_trace_next_timer[(q)] = (x)
#define _dispatch_trace_next_timer_program(d, q) \
		_dispatch_trace_timer_program(_dispatch_trace_next_timer[(q)], (d))
#define _dispatch_trace_next_timer_wake(q) \
		_dispatch_trace_timer_wake(_dispatch_trace_next_timer[(q)])
#else
#define _dispatch_trace_next_timer_set(x, q)
#define _dispatch_trace_next_timer_program(d, q)
#define _dispatch_trace_next_timer_wake(q)
#endif

#define _dispatch_source_timer_telemetry_enabled() false

DISPATCH_NOINLINE
static void
_dispatch_source_timer_telemetry_slow(dispatch_source_t ds,
		uintptr_t ident, struct dispatch_timer_source_s *values)
{
	if (_dispatch_trace_timer_configure_enabled()) {
		_dispatch_trace_timer_configure(ds, ident, values);
	}
}

DISPATCH_ALWAYS_INLINE
static inline void
_dispatch_source_timer_telemetry(dispatch_source_t ds, uintptr_t ident,
		struct dispatch_timer_source_s *values)
{
	if (_dispatch_trace_timer_configure_enabled() ||
			_dispatch_source_timer_telemetry_enabled()) {
		_dispatch_source_timer_telemetry_slow(ds, ident, values);
		asm(""); // prevent tailcall
	}
}

// approx 1 year (60s * 60m * 24h * 365d)
#define FOREVER_NSEC 31536000000000000ull

DISPATCH_ALWAYS_INLINE
static inline uint64_t
_dispatch_source_timer_now(uint64_t nows[], unsigned int tidx)
{
	unsigned int tk = DISPATCH_TIMER_KIND(tidx);
	if (nows && fastpath(nows[tk])) {
		return nows[tk];
	}
	uint64_t now;
	switch (tk) {
	case DISPATCH_TIMER_KIND_MACH:
		now = _dispatch_absolute_time();
		break;
	case DISPATCH_TIMER_KIND_WALL:
		now = _dispatch_get_nanoseconds();
		break;
	}
	if (nows) {
		nows[tk] = now;
	}
	return now;
}

static inline unsigned long
_dispatch_source_timer_data(dispatch_source_refs_t dr, unsigned long prev)
{
	// calculate the number of intervals since last fire
	unsigned long data, missed;
	uint64_t now;
	now = _dispatch_source_timer_now(NULL, _dispatch_source_timer_idx(dr));
	missed = (unsigned long)((now - ds_timer(dr).last_fire) /
			ds_timer(dr).interval);
	// correct for missed intervals already delivered last time
	data = prev - ds_timer(dr).missed + missed;
	ds_timer(dr).missed = missed;
	return data;
}

struct dispatch_set_timer_params {
	dispatch_source_t ds;
	uintptr_t ident;
	struct dispatch_timer_source_s values;
};

static void
_dispatch_source_set_timer3(void *context)
{
	// Called on the _dispatch_mgr_q
	struct dispatch_set_timer_params *params = context;
	dispatch_source_t ds = params->ds;
	ds->ds_ident_hack = params->ident;
	ds_timer(ds->ds_refs) = params->values;
	// Clear any pending data that might have accumulated on
	// older timer params <rdar://problem/8574886>
	ds->ds_pending_data = 0;
	// Re-arm in case we got disarmed because of pending set_timer suspension
	(void)dispatch_atomic_or2o(ds, ds_atomic_flags, DSF_ARMED, release);
	_dispatch_debug("kevent-source[%p]: rearmed kevent[%p]", ds, ds->ds_dkev);
	dispatch_resume(ds);
	// Must happen after resume to avoid getting disarmed due to suspension
	_dispatch_timers_update(ds);
	dispatch_release(ds);
	if (params->values.flags & DISPATCH_TIMER_WALL_CLOCK) {
		_dispatch_mach_host_calendar_change_register();
	}
	free(params);
}

static void
_dispatch_source_set_timer2(void *context)
{
	// Called on the source queue
	struct dispatch_set_timer_params *params = context;
	dispatch_suspend(params->ds);
	_dispatch_barrier_async_detached_f(&_dispatch_mgr_q, params,
			_dispatch_source_set_timer3);
}

DISPATCH_NOINLINE
static struct dispatch_set_timer_params *
_dispatch_source_timer_params(dispatch_source_t ds, dispatch_time_t start,
		uint64_t interval, uint64_t leeway)
{
	struct dispatch_set_timer_params *params;
	params = _dispatch_calloc(1ul, sizeof(struct dispatch_set_timer_params));
	params->ds = ds;
	params->values.flags = ds_timer(ds->ds_refs).flags;

	if (interval == 0) {
		// we use zero internally to mean disabled
		interval = 1;
	} else if ((int64_t)interval < 0) {
		// 6866347 - make sure nanoseconds won't overflow
		interval = INT64_MAX;
	}
	if ((int64_t)leeway < 0) {
		leeway = INT64_MAX;
	}
	if (start == DISPATCH_TIME_NOW) {
		start = _dispatch_absolute_time();
	} else if (start == DISPATCH_TIME_FOREVER) {
		start = INT64_MAX;
	}

	if ((int64_t)start < 0) {
		// wall clock
		start = (dispatch_time_t)-((int64_t)start);
		params->values.flags |= DISPATCH_TIMER_WALL_CLOCK;
	} else {
		// absolute clock
		interval = _dispatch_time_nano2mach(interval);
		if (interval < 1) {
			// rdar://problem/7287561 interval must be at least one in
			// in order to avoid later division by zero when calculating
			// the missed interval count. (NOTE: the wall clock's
			// interval is already "fixed" to be 1 or more)
			interval = 1;
		}
		leeway = _dispatch_time_nano2mach(leeway);
		params->values.flags &= ~(unsigned long)DISPATCH_TIMER_WALL_CLOCK;
	}
	params->ident = DISPATCH_TIMER_IDENT(params->values.flags);
	params->values.target = start;
	params->values.deadline = (start < UINT64_MAX - leeway) ?
			start + leeway : UINT64_MAX;
	params->values.interval = interval;
	params->values.leeway = (interval == INT64_MAX || leeway < interval / 2) ?
			leeway : interval / 2;
	return params;
}

DISPATCH_ALWAYS_INLINE
static inline void
_dispatch_source_set_timer(dispatch_source_t ds, dispatch_time_t start,
		uint64_t interval, uint64_t leeway, bool source_sync)
{
	if (slowpath(!ds->ds_is_timer) ||
			slowpath(ds_timer(ds->ds_refs).flags & DISPATCH_TIMER_INTERVAL)) {
		DISPATCH_CLIENT_CRASH("Attempt to set timer on a non-timer source");
	}

	struct dispatch_set_timer_params *params;
	params = _dispatch_source_timer_params(ds, start, interval, leeway);

	_dispatch_source_timer_telemetry(ds, params->ident, &params->values);
	// Suspend the source so that it doesn't fire with pending changes
	// The use of suspend/resume requires the external retain/release
	dispatch_retain(ds);
	if (source_sync) {
		return _dispatch_barrier_trysync_f((dispatch_queue_t)ds, params,
				_dispatch_source_set_timer2);
	} else {
		return _dispatch_source_set_timer2(params);
	}
}

void
dispatch_source_set_timer(dispatch_source_t ds, dispatch_time_t start,
		uint64_t interval, uint64_t leeway)
{
	_dispatch_source_set_timer(ds, start, interval, leeway, true);
}

void
_dispatch_source_set_runloop_timer_4CF(dispatch_source_t ds,
		dispatch_time_t start, uint64_t interval, uint64_t leeway)
{
	// Don't serialize through the source queue for CF timers <rdar://13833190>
	_dispatch_source_set_timer(ds, start, interval, leeway, false);
}

void
_dispatch_source_set_interval(dispatch_source_t ds, uint64_t interval)
{
	dispatch_source_refs_t dr = ds->ds_refs;
	#define NSEC_PER_FRAME (NSEC_PER_SEC/60)
	const bool animation = ds_timer(dr).flags & DISPATCH_INTERVAL_UI_ANIMATION;
	if (fastpath(interval <= (animation ? FOREVER_NSEC/NSEC_PER_FRAME :
			FOREVER_NSEC/NSEC_PER_MSEC))) {
		interval *= animation ? NSEC_PER_FRAME : NSEC_PER_MSEC;
	} else {
		interval = FOREVER_NSEC;
	}
	interval = _dispatch_time_nano2mach(interval);
	uint64_t target = _dispatch_absolute_time() + interval;
	target = (target / interval) * interval;
	const uint64_t leeway = animation ?
			_dispatch_time_nano2mach(NSEC_PER_FRAME) : interval / 2;
	ds_timer(dr).target = target;
	ds_timer(dr).deadline = target + leeway;
	ds_timer(dr).interval = interval;
	ds_timer(dr).leeway = leeway;
	_dispatch_source_timer_telemetry(ds, ds->ds_ident_hack, &ds_timer(dr));
}

#pragma mark -
#pragma mark dispatch_timers

#define DISPATCH_TIMER_STRUCT(refs) \
	uint64_t target, deadline; \
	TAILQ_HEAD(, refs) dt_sources

typedef struct dispatch_timer_s {
	DISPATCH_TIMER_STRUCT(dispatch_timer_source_refs_s);
} *dispatch_timer_t;

#define DISPATCH_TIMER_INITIALIZER(tidx) \
	[tidx] = { \
		.target = UINT64_MAX, \
		.deadline = UINT64_MAX, \
		.dt_sources = TAILQ_HEAD_INITIALIZER( \
				_dispatch_timer[tidx].dt_sources), \
	}
#define DISPATCH_TIMER_INIT(kind, qos) \
		DISPATCH_TIMER_INITIALIZER(DISPATCH_TIMER_INDEX( \
		DISPATCH_TIMER_KIND_##kind, DISPATCH_TIMER_QOS_##qos))

struct dispatch_timer_s _dispatch_timer[] =  {
	DISPATCH_TIMER_INIT(WALL, NORMAL),
	DISPATCH_TIMER_INIT(WALL, CRITICAL),
	DISPATCH_TIMER_INIT(WALL, BACKGROUND),
	DISPATCH_TIMER_INIT(MACH, NORMAL),
	DISPATCH_TIMER_INIT(MACH, CRITICAL),
	DISPATCH_TIMER_INIT(MACH, BACKGROUND),
};
#define DISPATCH_TIMER_COUNT \
		((sizeof(_dispatch_timer) / sizeof(_dispatch_timer[0])))

#if __linux__
#define DISPATCH_KEVENT_TIMER_UDATA(tidx) \
		(void*)&_dispatch_kevent_timer[tidx]
#else
#define DISPATCH_KEVENT_TIMER_UDATA(tidx)			\
		(uintptr_t)&_dispatch_kevent_timer[tidx]
#endif
#ifdef __LP64__
#define DISPATCH_KEVENT_TIMER_UDATA_INITIALIZER(tidx) \
		.udata = DISPATCH_KEVENT_TIMER_UDATA(tidx)
#else // __LP64__
// dynamic initialization in _dispatch_timers_init()
#define DISPATCH_KEVENT_TIMER_UDATA_INITIALIZER(tidx) \
		.udata = 0
#endif // __LP64__
#define DISPATCH_KEVENT_TIMER_INITIALIZER(tidx) \
	[tidx] = { \
		.dk_kevent = { \
			.ident = tidx, \
			.filter = DISPATCH_EVFILT_TIMER, \
			DISPATCH_KEVENT_TIMER_UDATA_INITIALIZER(tidx), \
		}, \
		.dk_sources = TAILQ_HEAD_INITIALIZER( \
				_dispatch_kevent_timer[tidx].dk_sources), \
	}
#define DISPATCH_KEVENT_TIMER_INIT(kind, qos) \
		DISPATCH_KEVENT_TIMER_INITIALIZER(DISPATCH_TIMER_INDEX( \
		DISPATCH_TIMER_KIND_##kind, DISPATCH_TIMER_QOS_##qos))

struct dispatch_kevent_s _dispatch_kevent_timer[] = {
	DISPATCH_KEVENT_TIMER_INIT(WALL, NORMAL),
	DISPATCH_KEVENT_TIMER_INIT(WALL, CRITICAL),
	DISPATCH_KEVENT_TIMER_INIT(WALL, BACKGROUND),
	DISPATCH_KEVENT_TIMER_INIT(MACH, NORMAL),
	DISPATCH_KEVENT_TIMER_INIT(MACH, CRITICAL),
	DISPATCH_KEVENT_TIMER_INIT(MACH, BACKGROUND),
	DISPATCH_KEVENT_TIMER_INITIALIZER(DISPATCH_TIMER_INDEX_DISARM),
};
#define DISPATCH_KEVENT_TIMER_COUNT \
		((sizeof(_dispatch_kevent_timer) / sizeof(_dispatch_kevent_timer[0])))

#define DISPATCH_KEVENT_TIMEOUT_IDENT_MASK (~0ull << 8)
#define DISPATCH_KEVENT_TIMEOUT_INITIALIZER(qos, note) \
	[qos] = { \
		.ident = DISPATCH_KEVENT_TIMEOUT_IDENT_MASK|(qos), \
		.filter = EVFILT_TIMER, \
		.flags = EV_ONESHOT, \
		.fflags = NOTE_ABSOLUTE|NOTE_NSECONDS|NOTE_LEEWAY|(note), \
	}
#define DISPATCH_KEVENT_TIMEOUT_INIT(qos, note) \
		DISPATCH_KEVENT_TIMEOUT_INITIALIZER(DISPATCH_TIMER_QOS_##qos, note)

_dispatch_kevent_qos_s _dispatch_kevent_timeout[] = {
	DISPATCH_KEVENT_TIMEOUT_INIT(NORMAL, 0),
	DISPATCH_KEVENT_TIMEOUT_INIT(CRITICAL, NOTE_CRITICAL),
	DISPATCH_KEVENT_TIMEOUT_INIT(BACKGROUND, NOTE_BACKGROUND),
};

#define DISPATCH_KEVENT_COALESCING_WINDOW_INIT(qos, ms) \
		[DISPATCH_TIMER_QOS_##qos] = 2ull * (ms) * NSEC_PER_MSEC

static const uint64_t _dispatch_kevent_coalescing_window[] = {
	DISPATCH_KEVENT_COALESCING_WINDOW_INIT(NORMAL, 75),
	DISPATCH_KEVENT_COALESCING_WINDOW_INIT(CRITICAL, 1),
	DISPATCH_KEVENT_COALESCING_WINDOW_INIT(BACKGROUND, 100),
};

#define _dispatch_timers_insert(tidx, dra, dr, dr_list, dta, dt, dt_list) ({ \
	typeof(dr) dri = NULL; typeof(dt) dti; \
	if (tidx != DISPATCH_TIMER_INDEX_DISARM) { \
		TAILQ_FOREACH(dri, &dra[tidx].dk_sources, dr_list) { \
			if (ds_timer(dr).target < ds_timer(dri).target) { \
				break; \
			} \
		} \
		TAILQ_FOREACH(dti, &dta[tidx].dt_sources, dt_list) { \
			if (ds_timer(dt).deadline < ds_timer(dti).deadline) { \
				break; \
			} \
		} \
		if (dti) { \
			TAILQ_INSERT_BEFORE(dti, dt, dt_list); \
		} else { \
			TAILQ_INSERT_TAIL(&dta[tidx].dt_sources, dt, dt_list); \
		} \
	} \
	if (dri) { \
		TAILQ_INSERT_BEFORE(dri, dr, dr_list); \
	} else { \
		TAILQ_INSERT_TAIL(&dra[tidx].dk_sources, dr, dr_list); \
	} \
	})

#define _dispatch_timers_remove(tidx, dk, dra, dr, dr_list, dta, dt, dt_list) \
	({ \
	if (tidx != DISPATCH_TIMER_INDEX_DISARM) { \
		TAILQ_REMOVE(&dta[tidx].dt_sources, dt, dt_list); \
	} \
	TAILQ_REMOVE(dk ? &(*(dk)).dk_sources : &dra[tidx].dk_sources, dr, \
			dr_list); })

#define _dispatch_timers_check(dra, dta) ({ \
	unsigned int qosm = _dispatch_timers_qos_mask; \
	bool update = false; \
	unsigned int tidx; \
	for (tidx = 0; tidx < DISPATCH_TIMER_COUNT; tidx++) { \
		if (!(qosm & 1 << DISPATCH_TIMER_QOS(tidx))){ \
			continue; \
		} \
		dispatch_timer_source_refs_t dr = (dispatch_timer_source_refs_t) \
				TAILQ_FIRST(&dra[tidx].dk_sources); \
		dispatch_timer_source_refs_t dt = (dispatch_timer_source_refs_t) \
				TAILQ_FIRST(&dta[tidx].dt_sources); \
		uint64_t target = dr ? ds_timer(dr).target : UINT64_MAX; \
		uint64_t deadline = dr ? ds_timer(dt).deadline : UINT64_MAX; \
		if (target != dta[tidx].target) { \
			dta[tidx].target = target; \
			update = true; \
		} \
		if (deadline != dta[tidx].deadline) { \
			dta[tidx].deadline = deadline; \
			update = true; \
		} \
	} \
	update; })

static bool _dispatch_timers_reconfigure, _dispatch_timer_expired;
static unsigned int _dispatch_timers_qos_mask;
static bool _dispatch_timers_force_max_leeway;

static void
_dispatch_timers_init(void)
{
#ifndef __LP64__
	unsigned int tidx;
	for (tidx = 0; tidx < DISPATCH_TIMER_COUNT; tidx++) {
		_dispatch_kevent_timer[tidx].dk_kevent.udata =
				DISPATCH_KEVENT_TIMER_UDATA(tidx);
	}
#endif // __LP64__
	if (slowpath(getenv("LIBDISPATCH_TIMERS_FORCE_MAX_LEEWAY"))) {
		_dispatch_timers_force_max_leeway = true;
	}
}

static inline void
_dispatch_timers_unregister(dispatch_source_t ds, dispatch_kevent_t dk)
{
	dispatch_source_refs_t dr = ds->ds_refs;
	unsigned int tidx = (unsigned int)dk->dk_kevent.ident;

	if (slowpath(ds_timer_aggregate(ds))) {
		_dispatch_timer_aggregates_unregister(ds, tidx);
	}
	_dispatch_timers_remove(tidx, dk, _dispatch_kevent_timer, dr, dr_list,
			_dispatch_timer, (dispatch_timer_source_refs_t)dr, dt_list);
	if (tidx != DISPATCH_TIMER_INDEX_DISARM) {
		_dispatch_timers_reconfigure = true;
		_dispatch_timers_qos_mask |= 1 << DISPATCH_TIMER_QOS(tidx);
	}
}

// Updates the ordered list of timers based on next fire date for changes to ds.
// Should only be called from the context of _dispatch_mgr_q.
static void
_dispatch_timers_update(dispatch_source_t ds)
{
	dispatch_kevent_t dk = ds->ds_dkev;
	dispatch_source_refs_t dr = ds->ds_refs;
	unsigned int tidx;

	DISPATCH_ASSERT_ON_MANAGER_QUEUE();

	// Do not reschedule timers unregistered with _dispatch_kevent_unregister()
	if (slowpath(!dk)) {
		return;
	}
	// Move timers that are disabled, suspended or have missed intervals to the
	// disarmed list, rearm after resume resp. source invoke will reenable them
	if (!ds_timer(dr).target || DISPATCH_OBJECT_SUSPENDED(ds) ||
			ds->ds_pending_data) {
		tidx = DISPATCH_TIMER_INDEX_DISARM;
		(void)dispatch_atomic_and2o(ds, ds_atomic_flags, ~DSF_ARMED, relaxed);
		_dispatch_debug("kevent-source[%p]: disarmed kevent[%p]", ds,
				ds->ds_dkev);
	} else {
		tidx = _dispatch_source_timer_idx(dr);
	}
	if (slowpath(ds_timer_aggregate(ds))) {
		_dispatch_timer_aggregates_register(ds);
	}
	if (slowpath(!ds->ds_is_installed)) {
		ds->ds_is_installed = true;
		if (tidx != DISPATCH_TIMER_INDEX_DISARM) {
			(void)dispatch_atomic_or2o(ds, ds_atomic_flags, DSF_ARMED, relaxed);
			_dispatch_debug("kevent-source[%p]: rearmed kevent[%p]", ds,
					ds->ds_dkev);
		}
		_dispatch_object_debug(ds, "%s", __func__);
		ds->ds_dkev = NULL;
		free(dk);
	} else {
		_dispatch_timers_unregister(ds, dk);
	}
	if (tidx != DISPATCH_TIMER_INDEX_DISARM) {
		_dispatch_timers_reconfigure = true;
		_dispatch_timers_qos_mask |= 1 << DISPATCH_TIMER_QOS(tidx);
	}
	if (dk != &_dispatch_kevent_timer[tidx]){
		ds->ds_dkev = &_dispatch_kevent_timer[tidx];
	}
	_dispatch_timers_insert(tidx, _dispatch_kevent_timer, dr, dr_list,
			_dispatch_timer, (dispatch_timer_source_refs_t)dr, dt_list);
	if (slowpath(ds_timer_aggregate(ds))) {
		_dispatch_timer_aggregates_update(ds, tidx);
	}
}

static inline void
_dispatch_timers_run2(uint64_t nows[], unsigned int tidx)
{
	dispatch_source_refs_t dr;
	dispatch_source_t ds;
	uint64_t now, missed;

	now = _dispatch_source_timer_now(nows, tidx);
	while ((dr = TAILQ_FIRST(&_dispatch_kevent_timer[tidx].dk_sources))) {
		ds = _dispatch_source_from_refs(dr);
		// We may find timers on the wrong list due to a pending update from
		// dispatch_source_set_timer. Force an update of the list in that case.
		if (tidx != ds->ds_ident_hack) {
			_dispatch_timers_update(ds);
			continue;
		}
		if (!ds_timer(dr).target) {
			// No configured timers on the list
			break;
		}
		if (ds_timer(dr).target > now) {
			// Done running timers for now.
			break;
		}
		// Remove timers that are suspended or have missed intervals from the
		// list, rearm after resume resp. source invoke will reenable them
		if (DISPATCH_OBJECT_SUSPENDED(ds) || ds->ds_pending_data) {
			_dispatch_timers_update(ds);
			continue;
		}
		// Calculate number of missed intervals.
		missed = (now - ds_timer(dr).target) / ds_timer(dr).interval;
		if (++missed > INT_MAX) {
			missed = INT_MAX;
		}
		if (ds_timer(dr).interval < INT64_MAX) {
			ds_timer(dr).target += missed * ds_timer(dr).interval;
			ds_timer(dr).deadline = ds_timer(dr).target + ds_timer(dr).leeway;
		} else {
			ds_timer(dr).target = UINT64_MAX;
			ds_timer(dr).deadline = UINT64_MAX;
		}
		_dispatch_timers_update(ds);
		ds_timer(dr).last_fire = now;

		unsigned long data;
		data = dispatch_atomic_add2o(ds, ds_pending_data,
				(unsigned long)missed, relaxed);
		_dispatch_trace_timer_fire(dr, data, (unsigned long)missed);
		_dispatch_wakeup(ds);
	}
}

DISPATCH_NOINLINE
static void
_dispatch_timers_run(uint64_t nows[])
{
	unsigned int tidx;
	for (tidx = 0; tidx < DISPATCH_TIMER_COUNT; tidx++) {
		if (!TAILQ_EMPTY(&_dispatch_kevent_timer[tidx].dk_sources)) {
			_dispatch_timers_run2(nows, tidx);
		}
	}
}

static inline unsigned int
_dispatch_timers_get_delay(uint64_t nows[], struct dispatch_timer_s timer[],
		uint64_t *delay, uint64_t *leeway, int qos)
{
	unsigned int tidx, ridx = DISPATCH_TIMER_COUNT;
	uint64_t tmp, delta = UINT64_MAX, dldelta = UINT64_MAX;

	for (tidx = 0; tidx < DISPATCH_TIMER_COUNT; tidx++) {
		if (qos >= 0 && qos != DISPATCH_TIMER_QOS(tidx)){
			continue;
		}
		uint64_t target = timer[tidx].target;
		if (target == UINT64_MAX) {
			continue;
		}
		uint64_t deadline = timer[tidx].deadline;
		if (qos >= 0) {
			// Timer pre-coalescing <rdar://problem/13222034>
			uint64_t window = _dispatch_kevent_coalescing_window[qos];
			uint64_t latest = deadline > window ? deadline - window : 0;
			dispatch_source_refs_t dri;
			TAILQ_FOREACH(dri, &_dispatch_kevent_timer[tidx].dk_sources,
					dr_list) {
				tmp = ds_timer(dri).target;
				if (tmp > latest) break;
				target = tmp;
			}
		}
		uint64_t now = _dispatch_source_timer_now(nows, tidx);
		if (target <= now) {
			delta = 0;
			break;
		}
		tmp = target - now;
		if (DISPATCH_TIMER_KIND(tidx) != DISPATCH_TIMER_KIND_WALL) {
			tmp = _dispatch_time_mach2nano(tmp);
		}
		if (tmp < INT64_MAX && tmp < delta) {
			ridx = tidx;
			delta = tmp;
		}
		dispatch_assert(target <= deadline);
		tmp = deadline - now;
		if (DISPATCH_TIMER_KIND(tidx) != DISPATCH_TIMER_KIND_WALL) {
			tmp = _dispatch_time_mach2nano(tmp);
		}
		if (tmp < INT64_MAX && tmp < dldelta) {
			dldelta = tmp;
		}
	}
	*delay = delta;
	*leeway = delta && delta < UINT64_MAX ? dldelta - delta : UINT64_MAX;
	return ridx;
}


#ifdef __linux__ 
// in linux we map the _dispatch_kevent_qos_s  to struct kevent instead 
// of struct kevent64. We loose the kevent.ext[] members and the time 
// out is based on relavite msec based time vs. absolute nsec based time. 
// For now we make the adjustments right here until the solution
// to either extend libkqueue with a proper kevent64 API or removing kevent 
// all together and move to a lower API (e.g. epoll or kernel_module. 
// Also leeway is ignored.

static void 
_dispatch_kevent_timer_set_delay(_dispatch_kevent_qos_s *ke, uint64_t delay,
		uint64_t leeway, uint64_t nows[]) 
{
<<<<<<< HEAD
	// call to return nows[]
=======
	// call to update nows[]
>>>>>>> a535573e
	_dispatch_source_timer_now(nows, DISPATCH_TIMER_KIND_WALL); 
	// adjust nsec based delay to msec based and ignore leeway	
	delay /= 1000000L;
	if ((int64_t)(delay) <= 0) {
		delay = 1; // if value <= 0 the dispatch will stop
	}
	ke->data = (int64_t)delay;
}

#else
<<<<<<< HEAD

=======
>>>>>>> a535573e
static void 
_dispatch_kevent_timer_set_delay(_dispatch_kevent_qos_s *ke, uint64_t delay,
		uint64_t leeway, uint64_t nows[]) 
{
	delay += _dispatch_source_timer_now(nows, DISPATCH_TIMER_KIND_WALL);
	if (slowpath(_dispatch_timers_force_max_leeway)) {
		ke->data = (int64_t)(delay + leeway);
		ke->ext[1] = 0;
	} else {
		ke->data = (int64_t)delay;
		ke->ext[1] = leeway;
	}
}
<<<<<<< HEAD
#endif
=======
#endif // __linux__
>>>>>>> a535573e

static bool
_dispatch_timers_program2(uint64_t nows[], _dispatch_kevent_qos_s *ke,
		unsigned int qos)
{
	unsigned int tidx;
	bool poll;
	uint64_t delay, leeway;

	tidx = _dispatch_timers_get_delay(nows, _dispatch_timer, &delay, &leeway,
			(int)qos);
	poll = (delay == 0);
	if (poll || delay == UINT64_MAX) {
		_dispatch_trace_next_timer_set(NULL, qos);
		if (!ke->data) {
			return poll;
		}
		ke->data = 0;
		ke->flags |= EV_DELETE;
		ke->flags &= ~(EV_ADD|EV_ENABLE);
	} else {
		_dispatch_trace_next_timer_set(
				TAILQ_FIRST(&_dispatch_kevent_timer[tidx].dk_sources), qos);
		_dispatch_trace_next_timer_program(delay, qos);
		_dispatch_kevent_timer_set_delay(ke, delay, leeway, nows);
		ke->flags |= EV_ADD|EV_ENABLE;
		ke->flags &= ~EV_DELETE;
	}
	_dispatch_kq_update(ke);
	return poll;
}

DISPATCH_NOINLINE
static bool
_dispatch_timers_program(uint64_t nows[])
{
	bool poll = false;
	unsigned int qos, qosm = _dispatch_timers_qos_mask;
	for (qos = 0; qos < DISPATCH_TIMER_QOS_COUNT; qos++) {
		if (!(qosm & 1 << qos)){
			continue;
		}
		poll |= _dispatch_timers_program2(nows, &_dispatch_kevent_timeout[qos],
				qos);
	}
	return poll;
}

DISPATCH_NOINLINE
static bool
_dispatch_timers_configure(void)
{
	_dispatch_timer_aggregates_check();
	// Find out if there is a new target/deadline on the timer lists
	return _dispatch_timers_check(_dispatch_kevent_timer, _dispatch_timer);
}


#if HAVE_MACH
static void
_dispatch_timers_calendar_change(void)
{
	// calendar change may have gone past the wallclock deadline
	_dispatch_timer_expired = true;
	_dispatch_timers_qos_mask = ~0u;
}
#endif

static void
_dispatch_timers_kevent(_dispatch_kevent_qos_s *ke)
{
	_dispatch_kevent_debug(ke, __func__);
	dispatch_assert(ke->data > 0);
	dispatch_assert((ke->ident & DISPATCH_KEVENT_TIMEOUT_IDENT_MASK) ==
			DISPATCH_KEVENT_TIMEOUT_IDENT_MASK);
	unsigned int qos = ke->ident & ~DISPATCH_KEVENT_TIMEOUT_IDENT_MASK;
	dispatch_assert(qos < DISPATCH_TIMER_QOS_COUNT);
	dispatch_assert(_dispatch_kevent_timeout[qos].data);
	_dispatch_kevent_timeout[qos].data = 0; // kevent deleted via EV_ONESHOT
	_dispatch_timer_expired = true;
	_dispatch_timers_qos_mask |= 1 << qos;
	_dispatch_trace_next_timer_wake(qos);
}

static inline bool
_dispatch_mgr_timers(void)
{
	uint64_t nows[DISPATCH_TIMER_KIND_COUNT] = {};
	bool expired = slowpath(_dispatch_timer_expired);
	if (expired) {
		_dispatch_timers_run(nows);
	}
	bool reconfigure = slowpath(_dispatch_timers_reconfigure);
	if (reconfigure || expired) {
		if (reconfigure) {
			reconfigure = _dispatch_timers_configure();
			_dispatch_timers_reconfigure = false;
		}
		if (reconfigure || expired) {
			expired = _dispatch_timer_expired = _dispatch_timers_program(nows);
			expired = expired || _dispatch_mgr_q.dq_items_tail;
		}
		_dispatch_timers_qos_mask = 0;
	}
	return expired;
}

#pragma mark -
#pragma mark dispatch_timer_aggregate

typedef struct {
	TAILQ_HEAD(, dispatch_timer_source_aggregate_refs_s) dk_sources;
} dispatch_timer_aggregate_refs_s;

typedef struct dispatch_timer_aggregate_s {
	DISPATCH_STRUCT_HEADER(queue);
	DISPATCH_QUEUE_HEADER;
	TAILQ_ENTRY(dispatch_timer_aggregate_s) dta_list;
	dispatch_timer_aggregate_refs_s
			dta_kevent_timer[DISPATCH_KEVENT_TIMER_COUNT];
	struct {
		DISPATCH_TIMER_STRUCT(dispatch_timer_source_aggregate_refs_s);
	} dta_timer[DISPATCH_TIMER_COUNT];
	struct dispatch_timer_s dta_timer_data[DISPATCH_TIMER_COUNT];
	unsigned int dta_refcount;
} dispatch_timer_aggregate_s;

typedef TAILQ_HEAD(, dispatch_timer_aggregate_s) dispatch_timer_aggregates_s;
static dispatch_timer_aggregates_s _dispatch_timer_aggregates =
		TAILQ_HEAD_INITIALIZER(_dispatch_timer_aggregates);

dispatch_timer_aggregate_t
dispatch_timer_aggregate_create(void)
{
	unsigned int tidx;
	dispatch_timer_aggregate_t dta = _dispatch_alloc(DISPATCH_VTABLE(queue),
			sizeof(struct dispatch_timer_aggregate_s));
	_dispatch_queue_init((dispatch_queue_t)dta);
	dta->do_targetq = _dispatch_get_root_queue(
			_DISPATCH_QOS_CLASS_USER_INITIATED, true);
	dta->dq_width = DISPATCH_QUEUE_WIDTH_MAX;
	//FIXME: aggregates need custom vtable
	//dta->dq_label = "timer-aggregate";
	for (tidx = 0; tidx < DISPATCH_KEVENT_TIMER_COUNT; tidx++) {
		TAILQ_INIT(&dta->dta_kevent_timer[tidx].dk_sources);
	}
	for (tidx = 0; tidx < DISPATCH_TIMER_COUNT; tidx++) {
		TAILQ_INIT(&dta->dta_timer[tidx].dt_sources);
		dta->dta_timer[tidx].target = UINT64_MAX;
		dta->dta_timer[tidx].deadline = UINT64_MAX;
		dta->dta_timer_data[tidx].target = UINT64_MAX;
		dta->dta_timer_data[tidx].deadline = UINT64_MAX;
	}
	return (dispatch_timer_aggregate_t)_dispatch_introspection_queue_create(
			(dispatch_queue_t)dta);
}

typedef struct dispatch_timer_delay_s {
	dispatch_timer_t timer;
	uint64_t delay, leeway;
} *dispatch_timer_delay_t;

static void
_dispatch_timer_aggregate_get_delay(void *ctxt)
{
	dispatch_timer_delay_t dtd = ctxt;
	struct { uint64_t nows[DISPATCH_TIMER_KIND_COUNT]; } dtn = {};
	_dispatch_timers_get_delay(dtn.nows, dtd->timer, &dtd->delay, &dtd->leeway,
			-1);
}

uint64_t
dispatch_timer_aggregate_get_delay(dispatch_timer_aggregate_t dta,
		uint64_t *leeway_ptr)
{
	struct dispatch_timer_delay_s dtd = {
		.timer = dta->dta_timer_data,
	};
	dispatch_sync_f((dispatch_queue_t)dta, &dtd,
			_dispatch_timer_aggregate_get_delay);
	if (leeway_ptr) {
		*leeway_ptr = dtd.leeway;
	}
	return dtd.delay;
}

static void
_dispatch_timer_aggregate_update(void *ctxt)
{
	dispatch_timer_aggregate_t dta = (void*)_dispatch_queue_get_current();
	dispatch_timer_t dtau = ctxt;
	unsigned int tidx;
	for (tidx = 0; tidx < DISPATCH_TIMER_COUNT; tidx++) {
		dta->dta_timer_data[tidx].target = dtau[tidx].target;
		dta->dta_timer_data[tidx].deadline = dtau[tidx].deadline;
	}
	free(dtau);
}

DISPATCH_NOINLINE
static void
_dispatch_timer_aggregates_configure(void)
{
	dispatch_timer_aggregate_t dta;
	dispatch_timer_t dtau;
	TAILQ_FOREACH(dta, &_dispatch_timer_aggregates, dta_list) {
		if (!_dispatch_timers_check(dta->dta_kevent_timer, dta->dta_timer)) {
			continue;
		}
		dtau = _dispatch_calloc(DISPATCH_TIMER_COUNT, sizeof(*dtau));
		memcpy(dtau, dta->dta_timer, sizeof(dta->dta_timer));
		_dispatch_barrier_async_detached_f((dispatch_queue_t)dta, dtau,
				_dispatch_timer_aggregate_update);
	}
}

static inline void
_dispatch_timer_aggregates_check(void)
{
	if (fastpath(TAILQ_EMPTY(&_dispatch_timer_aggregates))) {
		return;
	}
	_dispatch_timer_aggregates_configure();
}

static void
_dispatch_timer_aggregates_register(dispatch_source_t ds)
{
	dispatch_timer_aggregate_t dta = ds_timer_aggregate(ds);
	if (!dta->dta_refcount++) {
		TAILQ_INSERT_TAIL(&_dispatch_timer_aggregates, dta, dta_list);
	}
}

DISPATCH_NOINLINE
static void
_dispatch_timer_aggregates_update(dispatch_source_t ds, unsigned int tidx)
{
	dispatch_timer_aggregate_t dta = ds_timer_aggregate(ds);
	dispatch_timer_source_aggregate_refs_t dr;
	dr = (dispatch_timer_source_aggregate_refs_t)ds->ds_refs;
	_dispatch_timers_insert(tidx, dta->dta_kevent_timer, dr, dra_list,
			dta->dta_timer, dr, dta_list);
}

DISPATCH_NOINLINE
static void
_dispatch_timer_aggregates_unregister(dispatch_source_t ds, unsigned int tidx)
{
	dispatch_timer_aggregate_t dta = ds_timer_aggregate(ds);
	dispatch_timer_source_aggregate_refs_t dr;
	dr = (dispatch_timer_source_aggregate_refs_t)ds->ds_refs;
	_dispatch_timers_remove(tidx, (dispatch_timer_aggregate_refs_s*)NULL,
			dta->dta_kevent_timer, dr, dra_list, dta->dta_timer, dr, dta_list);
	if (!--dta->dta_refcount) {
		TAILQ_REMOVE(&_dispatch_timer_aggregates, dta, dta_list);
	}
}

#pragma mark -
#pragma mark dispatch_select

static int _dispatch_kq;

#if DISPATCH_USE_SELECT_FALLBACK

static unsigned int _dispatch_select_workaround;
static fd_set _dispatch_rfds;
static fd_set _dispatch_wfds;
static uint64_t*_dispatch_rfd_ptrs;
static uint64_t*_dispatch_wfd_ptrs;

DISPATCH_NOINLINE
static bool
_dispatch_select_register(const _dispatch_kevent_qos_s *kev)
{
	// Must execute on manager queue
	DISPATCH_ASSERT_ON_MANAGER_QUEUE();

	// If an EINVAL or ENOENT error occurred while adding/enabling a read or
	// write kevent, assume it was due to a type of filedescriptor not
	// supported by kqueue and fall back to select
	switch (kev->filter) {
	case EVFILT_READ:
		if ((kev->data == EINVAL || kev->data == ENOENT) &&
				dispatch_assume(kev->ident < FD_SETSIZE)) {
			FD_SET((int)kev->ident, &_dispatch_rfds);
			if (slowpath(!_dispatch_rfd_ptrs)) {
				_dispatch_rfd_ptrs = _dispatch_calloc(FD_SETSIZE,
						sizeof(*_dispatch_rfd_ptrs));
			}
			if (!_dispatch_rfd_ptrs[kev->ident]) {
				_dispatch_rfd_ptrs[kev->ident] = (uint64_t)kev->udata;
				_dispatch_select_workaround++;
				_dispatch_debug("select workaround used to read fd %d: 0x%lx",
						(int)kev->ident, (long)kev->data);
			}
			return true;
		}
		break;
	case EVFILT_WRITE:
		if ((kev->data == EINVAL || kev->data == ENOENT) &&
				dispatch_assume(kev->ident < FD_SETSIZE)) {
			FD_SET((int)kev->ident, &_dispatch_wfds);
			if (slowpath(!_dispatch_wfd_ptrs)) {
				_dispatch_wfd_ptrs = _dispatch_calloc(FD_SETSIZE,
						sizeof(*_dispatch_wfd_ptrs));
			}
			if (!_dispatch_wfd_ptrs[kev->ident]) {
				_dispatch_wfd_ptrs[kev->ident] = (uint64_t)kev->udata;
				_dispatch_select_workaround++;
				_dispatch_debug("select workaround used to write fd %d: 0x%lx",
						(int)kev->ident, (long)kev->data);
			}
			return true;
		}
		break;
	}
	return false;
}

DISPATCH_NOINLINE
static bool
_dispatch_select_unregister(const _dispatch_kevent_qos_s *kev)
{
	// Must execute on manager queue
	DISPATCH_ASSERT_ON_MANAGER_QUEUE();

	switch (kev->filter) {
	case EVFILT_READ:
		if (_dispatch_rfd_ptrs && kev->ident < FD_SETSIZE &&
				_dispatch_rfd_ptrs[kev->ident]) {
			FD_CLR((int)kev->ident, &_dispatch_rfds);
			_dispatch_rfd_ptrs[kev->ident] = 0;
			_dispatch_select_workaround--;
			return true;
		}
		break;
	case EVFILT_WRITE:
		if (_dispatch_wfd_ptrs && kev->ident < FD_SETSIZE &&
				_dispatch_wfd_ptrs[kev->ident]) {
			FD_CLR((int)kev->ident, &_dispatch_wfds);
			_dispatch_wfd_ptrs[kev->ident] = 0;
			_dispatch_select_workaround--;
			return true;
		}
		break;
	}
	return false;
}

DISPATCH_NOINLINE
static bool
_dispatch_mgr_select(bool poll)
{
	static const struct timeval timeout_immediately = { 0, 0 };
	fd_set tmp_rfds, tmp_wfds;
	int err, i, r;
	bool kevent_avail = false;

	FD_COPY(&_dispatch_rfds, &tmp_rfds);
	FD_COPY(&_dispatch_wfds, &tmp_wfds);

	r = select(FD_SETSIZE, &tmp_rfds, &tmp_wfds, NULL,
			poll ? (struct timeval*)&timeout_immediately : NULL);
	if (slowpath(r == -1)) {
		err = errno;
		if (err != EBADF) {
			if (err != EINTR) {
				(void)dispatch_assume_zero(err);
			}
			return false;
		}
		for (i = 0; i < FD_SETSIZE; i++) {
			if (i == _dispatch_kq) {
				continue;
			}
			if (!FD_ISSET(i, &_dispatch_rfds) && !FD_ISSET(i, &_dispatch_wfds)){
				continue;
			}
			r = dup(i);
			if (dispatch_assume(r != -1)) {
				close(r);
			} else {
				if (_dispatch_rfd_ptrs && _dispatch_rfd_ptrs[i]) {
					FD_CLR(i, &_dispatch_rfds);
					_dispatch_rfd_ptrs[i] = 0;
					_dispatch_select_workaround--;
				}
				if (_dispatch_wfd_ptrs && _dispatch_wfd_ptrs[i]) {
					FD_CLR(i, &_dispatch_wfds);
					_dispatch_wfd_ptrs[i] = 0;
					_dispatch_select_workaround--;
				}
			}
		}
		return false;
	}
	if (r > 0) {
		for (i = 0; i < FD_SETSIZE; i++) {
			if (FD_ISSET(i, &tmp_rfds)) {
				if (i == _dispatch_kq) {
					kevent_avail = true;
					continue;
				}
				FD_CLR(i, &_dispatch_rfds); // emulate EV_DISPATCH
				_dispatch_kevent_qos_s kev = {
					.ident = (uint64_t)i,
					.filter = EVFILT_READ,
					.flags = EV_ADD|EV_ENABLE|EV_DISPATCH,
					.data = 1,
					.udata = (typeof(kev.udata))_dispatch_rfd_ptrs[i],
				};
				_dispatch_kevent_drain(&kev);
			}
			if (FD_ISSET(i, &tmp_wfds)) {
				FD_CLR(i, &_dispatch_wfds); // emulate EV_DISPATCH
				_dispatch_kevent_qos_s kev = {
					.ident = (uint64_t)i,
					.filter = EVFILT_WRITE,
					.flags = EV_ADD|EV_ENABLE|EV_DISPATCH,
					.data = 1,
					.udata = (typeof(kev.udata))_dispatch_wfd_ptrs[i],
				};
				_dispatch_kevent_drain(&kev);
			}
		}
	}
	return kevent_avail;
}

#endif // DISPATCH_USE_SELECT_FALLBACK

#pragma mark -
#pragma mark dispatch_kqueue

static void
_dispatch_kq_init(void *context DISPATCH_UNUSED)
{
	static const _dispatch_kevent_qos_s kev = {
		.ident = 1,
		.filter = EVFILT_USER,
		.flags = EV_ADD|EV_CLEAR,
	};

	_dispatch_safe_fork = false;
#if DISPATCH_USE_GUARDED_FD
	guardid_t guard = (uintptr_t)&kev;
	_dispatch_kq = guarded_kqueue_np(&guard, GUARD_CLOSE | GUARD_DUP);
#else
	_dispatch_kq = kqueue();
#endif
	if (_dispatch_kq == -1) {
		int err = errno;
		switch (err) {
		case EMFILE:
			DISPATCH_CLIENT_CRASH("kqueue() failure: "
					"process is out of file descriptors");
			break;
		case ENFILE:
			DISPATCH_CLIENT_CRASH("kqueue() failure: "
					"system is out of file descriptors");
			break;
		case ENOMEM:
			DISPATCH_CLIENT_CRASH("kqueue() failure: "
					"kernel is out of memory");
			break;
		default:
			(void)dispatch_assume_zero(err);
			DISPATCH_CRASH("kqueue() failure");
			break;
		}
	}
#if DISPATCH_USE_SELECT_FALLBACK
	 else if (dispatch_assume(_dispatch_kq < FD_SETSIZE)) {
		// in case we fall back to select()
		FD_SET(_dispatch_kq, &_dispatch_rfds);
	}
#endif // DISPATCH_USE_SELECT_FALLBACK

	(void)dispatch_assume_zero(kevent_qos(_dispatch_kq, &kev, 1, NULL, 0, NULL,
			NULL, 0));
	_dispatch_queue_push(_dispatch_mgr_q.do_targetq, &_dispatch_mgr_q, 0);
}

static int
_dispatch_get_kq(void)
{
	static dispatch_once_t pred;

	dispatch_once_f(&pred, NULL, _dispatch_kq_init);

	return _dispatch_kq;
}

DISPATCH_NOINLINE
static long
_dispatch_kq_update(const _dispatch_kevent_qos_s *kev)
{
	int r;
	_dispatch_kevent_qos_s kev_error;

#if DISPATCH_USE_SELECT_FALLBACK
	if (slowpath(_dispatch_select_workaround) && (kev->flags & EV_DELETE)) {
		if (_dispatch_select_unregister(kev)) {
			return 0;
		}
	}
#endif // DISPATCH_USE_SELECT_FALLBACK
	if (kev->filter != EVFILT_USER || DISPATCH_MGR_QUEUE_DEBUG) {
		_dispatch_kevent_debug(kev, __func__);
	}
retry:
	r = kevent_qos(_dispatch_get_kq(), kev, 1, &kev_error,
			1, NULL, NULL, KEVENT_FLAG_ERROR_EVENTS);
	if (slowpath(r == -1)) {
		int err = errno;
		switch (err) {
		case EINTR:
			goto retry;
		case EBADF:
			DISPATCH_CLIENT_CRASH("Do not close random Unix descriptors");
			break;
		default:
			(void)dispatch_assume_zero(err);
			break;
		}
		return err;
	}
	if (r == 0) {
		return 0;
	}
	if (kev_error.flags & EV_ERROR && kev_error.data) {
		_dispatch_kevent_debug(&kev_error, __func__);
	}
	r = (int)kev_error.data;
	switch (r) {
	case 0:
		_dispatch_kevent_mgr_debug(&kev_error, __func__);
		break;
	case EINPROGRESS:
		// deferred EV_DELETE
		break;
	case ENOENT:
		if ((kev->flags & EV_DELETE) && (kev->flags & EV_UDATA_SPECIFIC)) {
			// potential concurrent EV_DELETE delivery
			break;
		}
		// fall through
	case EINVAL:
		if ((kev->flags & (EV_ADD|EV_ENABLE)) && !(kev->flags & EV_DELETE)) {
#if DISPATCH_USE_SELECT_FALLBACK
			if (_dispatch_select_register(&kev_error)) {
				r = 0;
				break;
			}
#elif DISPATCH_DEBUG
			if (kev->filter == EVFILT_READ || kev->filter == EVFILT_WRITE) {
				DISPATCH_CRASH("Unsupported fd for EVFILT_READ or EVFILT_WRITE "
						"kevent");
			}
#endif // DISPATCH_USE_SELECT_FALLBACK
		}
		// fall through
	case EBADF:
	case EPERM:
	default:
		kev_error.flags |= kev->flags;
		_dispatch_kevent_drain(&kev_error);
		r = (int)kev_error.data;
		break;
	}
	return r;
}

#pragma mark -
#pragma mark dispatch_mgr

static _dispatch_kevent_qos_s *_dispatch_kevent_enable;

#if HAVE_MACH
static void inline
_dispatch_mgr_kevent_reenable(_dispatch_kevent_qos_s *ke)
{
	dispatch_assert(!_dispatch_kevent_enable || _dispatch_kevent_enable == ke);
	_dispatch_kevent_enable = ke;
}
#endif

unsigned long
_dispatch_mgr_wakeup(dispatch_queue_t dq DISPATCH_UNUSED)
{
	if (_dispatch_queue_get_current() == &_dispatch_mgr_q) {
		return false;
	}

	static const _dispatch_kevent_qos_s kev = {
		.ident = 1,
		.filter = EVFILT_USER,
		.fflags = NOTE_TRIGGER,
	};

#if DISPATCH_DEBUG && DISPATCH_MGR_QUEUE_DEBUG
	_dispatch_debug("waking up the dispatch manager queue: %p", dq);
#endif

	_dispatch_kq_update(&kev);

	return false;
}

DISPATCH_NOINLINE
static void
_dispatch_mgr_init(void)
{
	(void)dispatch_atomic_inc2o(&_dispatch_mgr_q, dq_running, relaxed);
	_dispatch_thread_setspecific(dispatch_queue_key, &_dispatch_mgr_q);
	_dispatch_queue_set_bound_thread(&_dispatch_mgr_q);
	_dispatch_mgr_priority_init();
	_dispatch_kevent_init();
	_dispatch_timers_init();
	_dispatch_mach_recv_msg_buf_init();
	_dispatch_memorystatus_init();
}

DISPATCH_NOINLINE DISPATCH_NORETURN
static void
_dispatch_mgr_invoke(void)
{
	_dispatch_kevent_qos_s kev;
	bool poll;
	int r;

	for (;;) {
		_dispatch_mgr_queue_drain();
		poll = _dispatch_mgr_timers();
#if DISPATCH_USE_SELECT_FALLBACK
		if (slowpath(_dispatch_select_workaround)) {
			poll = _dispatch_mgr_select(poll);
			if (!poll) continue;
		}
#endif // DISPATCH_USE_SELECT_FALLBACK
		poll = poll || _dispatch_queue_class_probe(&_dispatch_mgr_q);
		r = kevent_qos(_dispatch_kq, _dispatch_kevent_enable,
				_dispatch_kevent_enable ? 1 : 0, &kev, 1, NULL, NULL,
				poll ? KEVENT_FLAG_IMMEDIATE : KEVENT_FLAG_NONE);
		_dispatch_kevent_enable = NULL;
		if (slowpath(r == -1)) {
			int err = errno;
			switch (err) {
			case EINTR:
				break;
			case EBADF:
				DISPATCH_CLIENT_CRASH("Do not close random Unix descriptors");
				break;
			default:
				(void)dispatch_assume_zero(err);
				break;
			}
		} else if (r) {
			_dispatch_kevent_drain(&kev);
		}
	}
}

DISPATCH_NORETURN
void
_dispatch_mgr_thread(dispatch_queue_t dq DISPATCH_UNUSED,
		dispatch_object_t dou DISPATCH_UNUSED,
		dispatch_invoke_flags_t flags DISPATCH_UNUSED)
{
	_dispatch_mgr_init();
	// never returns, so burn bridges behind us & clear stack 2k ahead
	_dispatch_clear_stack(2048);
	_dispatch_mgr_invoke();
}

#pragma mark -
#pragma mark dispatch_memorystatus

#if DISPATCH_USE_MEMORYSTATUS_SOURCE
#define DISPATCH_MEMORYSTATUS_SOURCE_TYPE DISPATCH_SOURCE_TYPE_MEMORYSTATUS
#define DISPATCH_MEMORYSTATUS_SOURCE_MASK ( \
		DISPATCH_MEMORYSTATUS_PRESSURE_NORMAL | \
		DISPATCH_MEMORYSTATUS_PRESSURE_WARN)
#elif DISPATCH_USE_VM_PRESSURE_SOURCE
#define DISPATCH_MEMORYSTATUS_SOURCE_TYPE DISPATCH_SOURCE_TYPE_VM
#define DISPATCH_MEMORYSTATUS_SOURCE_MASK DISPATCH_VM_PRESSURE
#endif

#if DISPATCH_USE_MEMORYSTATUS_SOURCE || DISPATCH_USE_VM_PRESSURE_SOURCE
static dispatch_source_t _dispatch_memorystatus_source;

static void
_dispatch_memorystatus_handler(void *context DISPATCH_UNUSED)
{
#if DISPATCH_USE_MEMORYSTATUS_SOURCE
	unsigned long memorystatus;
	memorystatus = dispatch_source_get_data(_dispatch_memorystatus_source);
	if (memorystatus & DISPATCH_MEMORYSTATUS_PRESSURE_NORMAL) {
		_dispatch_continuation_cache_limit = DISPATCH_CONTINUATION_CACHE_LIMIT;
		_voucher_activity_heap_pressure_normal();
		return;
	}
	_dispatch_continuation_cache_limit =
			DISPATCH_CONTINUATION_CACHE_LIMIT_MEMORYSTATUS_PRESSURE_WARN;
	_voucher_activity_heap_pressure_warn();
#endif
	malloc_zone_pressure_relief(0,0);
}

static void
_dispatch_memorystatus_init(void)
{
	_dispatch_memorystatus_source = dispatch_source_create(
			DISPATCH_MEMORYSTATUS_SOURCE_TYPE, 0,
			DISPATCH_MEMORYSTATUS_SOURCE_MASK,
			_dispatch_get_root_queue(_DISPATCH_QOS_CLASS_DEFAULT, true));
	dispatch_source_set_event_handler_f(_dispatch_memorystatus_source,
			_dispatch_memorystatus_handler);
	dispatch_resume(_dispatch_memorystatus_source);
}
#else
static inline void _dispatch_memorystatus_init(void) {}
#endif // DISPATCH_USE_MEMORYSTATUS_SOURCE || DISPATCH_USE_VM_PRESSURE_SOURCE

#pragma mark -
#pragma mark dispatch_mach

#if HAVE_MACH

#if DISPATCH_DEBUG && DISPATCH_MACHPORT_DEBUG
#define _dispatch_debug_machport(name) \
		dispatch_debug_machport((name), __func__)
#else
#define _dispatch_debug_machport(name) ((void)(name))
#endif

// Flags for all notifications that are registered/unregistered when a
// send-possible notification is requested/delivered
#define _DISPATCH_MACH_SP_FLAGS (DISPATCH_MACH_SEND_POSSIBLE| \
		DISPATCH_MACH_SEND_DEAD|DISPATCH_MACH_SEND_DELETED)
#define _DISPATCH_MACH_RECV_FLAGS (DISPATCH_MACH_RECV_MESSAGE| \
		DISPATCH_MACH_RECV_MESSAGE_DIRECT| \
		DISPATCH_MACH_RECV_MESSAGE_DIRECT_ONCE)
#define _DISPATCH_MACH_RECV_DIRECT_FLAGS ( \
		DISPATCH_MACH_RECV_MESSAGE_DIRECT| \
		DISPATCH_MACH_RECV_MESSAGE_DIRECT_ONCE)

#define _DISPATCH_IS_POWER_OF_TWO(v) (!(v & (v - 1)) && v)
#define _DISPATCH_HASH(x, y) (_DISPATCH_IS_POWER_OF_TWO(y) ? \
		(MACH_PORT_INDEX(x) & ((y) - 1)) : (MACH_PORT_INDEX(x) % (y)))

#define _DISPATCH_MACHPORT_HASH_SIZE 32
#define _DISPATCH_MACHPORT_HASH(x) \
		_DISPATCH_HASH((x), _DISPATCH_MACHPORT_HASH_SIZE)

#ifndef MACH_RCV_LARGE_IDENTITY
#define MACH_RCV_LARGE_IDENTITY 0x00000008
#endif
#ifndef MACH_RCV_VOUCHER
#define MACH_RCV_VOUCHER 0x00000800
#endif
#define DISPATCH_MACH_RCV_TRAILER MACH_RCV_TRAILER_CTX
#define DISPATCH_MACH_RCV_OPTIONS ( \
		MACH_RCV_MSG | MACH_RCV_LARGE | MACH_RCV_LARGE_IDENTITY | \
		MACH_RCV_TRAILER_ELEMENTS(DISPATCH_MACH_RCV_TRAILER) | \
		MACH_RCV_TRAILER_TYPE(MACH_MSG_TRAILER_FORMAT_0)) | \
		MACH_RCV_VOUCHER

#define DISPATCH_MACH_KEVENT_ARMED(dk) ((dk)->dk_kevent.ext[0])

static void _dispatch_kevent_machport_drain(_dispatch_kevent_qos_s *ke);
static void _dispatch_kevent_mach_msg_drain(_dispatch_kevent_qos_s *ke);
static void _dispatch_kevent_mach_msg_recv(mach_msg_header_t *hdr);
static void _dispatch_kevent_mach_msg_destroy(mach_msg_header_t *hdr);
static void _dispatch_source_merge_mach_msg(dispatch_source_t ds,
		dispatch_source_refs_t dr, dispatch_kevent_t dk,
		mach_msg_header_t *hdr, mach_msg_size_t siz);
static kern_return_t _dispatch_mach_notify_update(dispatch_kevent_t dk,
		uint32_t new_flags, uint32_t del_flags, uint32_t mask,
		mach_msg_id_t notify_msgid, mach_port_mscount_t notify_sync);
static void _dispatch_mach_notify_source_invoke(mach_msg_header_t *hdr);
static void _dispatch_mach_reply_kevent_unregister(dispatch_mach_t dm,
		dispatch_mach_reply_refs_t dmr, bool disconnected);
static void _dispatch_mach_kevent_unregister(dispatch_mach_t dm);
static inline void _dispatch_mach_msg_set_options(dispatch_object_t dou,
		mach_msg_option_t options);
static void _dispatch_mach_msg_recv(dispatch_mach_t dm,
		dispatch_mach_reply_refs_t dmr, mach_msg_header_t *hdr,
		mach_msg_size_t siz);
static void _dispatch_mach_merge_kevent(dispatch_mach_t dm,
		const _dispatch_kevent_qos_s *ke);
static inline mach_msg_option_t _dispatch_mach_checkin_options(void);

static const size_t _dispatch_mach_recv_msg_size =
		DISPATCH_MACH_RECEIVE_MAX_INLINE_MESSAGE_SIZE;
static const size_t dispatch_mach_trailer_size =
		sizeof(dispatch_mach_trailer_t);
static mach_msg_size_t _dispatch_mach_recv_msg_buf_size;
static mach_port_t _dispatch_mach_portset, _dispatch_mach_recv_portset;
static mach_port_t _dispatch_mach_notify_port;
static _dispatch_kevent_qos_s _dispatch_mach_recv_kevent = {
	.filter = EVFILT_MACHPORT,
	.flags = EV_ADD|EV_ENABLE|EV_DISPATCH,
	.fflags = DISPATCH_MACH_RCV_OPTIONS,
};
static dispatch_source_t _dispatch_mach_notify_source;
static const
struct dispatch_source_type_s _dispatch_source_type_mach_recv_direct = {
	.ke = {
		.filter = EVFILT_MACHPORT,
		.flags = EV_CLEAR,
		.fflags = DISPATCH_MACH_RECV_MESSAGE_DIRECT,
	},
};

static void
_dispatch_mach_recv_msg_buf_init(void)
{
	mach_vm_size_t vm_size = mach_vm_round_page(
			_dispatch_mach_recv_msg_size + dispatch_mach_trailer_size);
	_dispatch_mach_recv_msg_buf_size = (mach_msg_size_t)vm_size;
	mach_vm_address_t vm_addr = vm_page_size;
	kern_return_t kr;

	while (slowpath(kr = mach_vm_allocate(mach_task_self(), &vm_addr, vm_size,
			VM_FLAGS_ANYWHERE))) {
		if (kr != KERN_NO_SPACE) {
			(void)dispatch_assume_zero(kr);
			DISPATCH_CLIENT_CRASH("Could not allocate mach msg receive buffer");
		}
		_dispatch_temporary_resource_shortage();
		vm_addr = vm_page_size;
	}
	_dispatch_mach_recv_kevent.ext[0] = (uintptr_t)vm_addr;
	_dispatch_mach_recv_kevent.ext[1] = vm_size;
}

static inline void*
_dispatch_get_mach_recv_msg_buf(void)
{
	return (void*)_dispatch_mach_recv_kevent.ext[0];
}

static void
_dispatch_mach_recv_portset_init(void *context DISPATCH_UNUSED)
{
	kern_return_t kr;

	kr = mach_port_allocate(mach_task_self(), MACH_PORT_RIGHT_PORT_SET,
			&_dispatch_mach_recv_portset);
	DISPATCH_VERIFY_MIG(kr);
	if (dispatch_assume_zero(kr)) {
		DISPATCH_CLIENT_CRASH(
				"mach_port_allocate() failed: cannot create port set");
	}
	dispatch_assert(_dispatch_get_mach_recv_msg_buf());
	dispatch_assert(dispatch_mach_trailer_size ==
			REQUESTED_TRAILER_SIZE_NATIVE(MACH_RCV_TRAILER_ELEMENTS(
			DISPATCH_MACH_RCV_TRAILER)));
	_dispatch_mach_recv_kevent.ident = _dispatch_mach_recv_portset;
	_dispatch_kq_update(&_dispatch_mach_recv_kevent);

	kr = mach_port_allocate(mach_task_self(), MACH_PORT_RIGHT_RECEIVE,
			&_dispatch_mach_notify_port);
	DISPATCH_VERIFY_MIG(kr);
	if (dispatch_assume_zero(kr)) {
		DISPATCH_CLIENT_CRASH(
				"mach_port_allocate() failed: cannot create receive right");
	}
	_dispatch_mach_notify_source = dispatch_source_create(
			&_dispatch_source_type_mach_recv_direct,
			_dispatch_mach_notify_port, 0, &_dispatch_mgr_q);
	static const struct dispatch_continuation_s dc = {
		.dc_func = (void*)_dispatch_mach_notify_source_invoke,
	};
	_dispatch_mach_notify_source->ds_refs->ds_handler[DS_EVENT_HANDLER] =
			(dispatch_continuation_t)&dc;
	dispatch_assert(_dispatch_mach_notify_source);
	dispatch_resume(_dispatch_mach_notify_source);
}

static mach_port_t
_dispatch_get_mach_recv_portset(void)
{
	static dispatch_once_t pred;
	dispatch_once_f(&pred, NULL, _dispatch_mach_recv_portset_init);
	return _dispatch_mach_recv_portset;
}

static void
_dispatch_mach_portset_init(void *context DISPATCH_UNUSED)
{
	_dispatch_kevent_qos_s kev = {
		.filter = EVFILT_MACHPORT,
		.flags = EV_ADD,
	};
	kern_return_t kr;

	kr = mach_port_allocate(mach_task_self(), MACH_PORT_RIGHT_PORT_SET,
			&_dispatch_mach_portset);
	DISPATCH_VERIFY_MIG(kr);
	if (dispatch_assume_zero(kr)) {
		DISPATCH_CLIENT_CRASH(
				"mach_port_allocate() failed: cannot create port set");
	}
	kev.ident = _dispatch_mach_portset;
	_dispatch_kq_update(&kev);
}

static mach_port_t
_dispatch_get_mach_portset(void)
{
	static dispatch_once_t pred;
	dispatch_once_f(&pred, NULL, _dispatch_mach_portset_init);
	return _dispatch_mach_portset;
}

static kern_return_t
_dispatch_mach_portset_update(dispatch_kevent_t dk, mach_port_t mps)
{
	mach_port_t mp = (mach_port_t)dk->dk_kevent.ident;
	kern_return_t kr;

	_dispatch_debug_machport(mp);
	kr = mach_port_move_member(mach_task_self(), mp, mps);
	if (slowpath(kr)) {
		DISPATCH_VERIFY_MIG(kr);
		switch (kr) {
		case KERN_INVALID_RIGHT:
			if (mps) {
				_dispatch_bug_mach_client("_dispatch_kevent_machport_enable: "
						"mach_port_move_member() failed ", kr);
				break;
			}
			//fall through
		case KERN_INVALID_NAME:
#if DISPATCH_DEBUG
			_dispatch_log("Corruption: Mach receive right 0x%x destroyed "
					"prematurely", mp);
#endif
			break;
		default:
			(void)dispatch_assume_zero(kr);
			break;
		}
	}
	return mps ? kr : 0;
}

static void
_dispatch_kevent_mach_recv_reenable(_dispatch_kevent_qos_s *ke DISPATCH_UNUSED)
{
#if (TARGET_IPHONE_SIMULATOR && \
		IPHONE_SIMULATOR_HOST_MIN_VERSION_REQUIRED < 1090) || \
		(!TARGET_OS_IPHONE && __MAC_OS_X_VERSION_MIN_REQUIRED < 1090)
	// delete and re-add kevent to workaround <rdar://problem/13924256>
	if (ke->ext[1] != _dispatch_mach_recv_kevent.ext[1]) {
		_dispatch_kevent_qos_s kev = _dispatch_mach_recv_kevent;
		kev.flags = EV_DELETE;
		_dispatch_kq_update(&kev);
	}
#endif
	_dispatch_mgr_kevent_reenable(&_dispatch_mach_recv_kevent);
}

static kern_return_t
_dispatch_kevent_machport_resume(dispatch_kevent_t dk, uint32_t new_flags,
		uint32_t del_flags)
{
	kern_return_t kr = 0;
	dispatch_assert_zero(new_flags & del_flags);
	if ((new_flags & _DISPATCH_MACH_RECV_FLAGS) ||
			(del_flags & _DISPATCH_MACH_RECV_FLAGS)) {
		mach_port_t mps;
		if (new_flags & _DISPATCH_MACH_RECV_DIRECT_FLAGS) {
			mps = _dispatch_get_mach_recv_portset();
		} else if ((new_flags & DISPATCH_MACH_RECV_MESSAGE) ||
				((del_flags & _DISPATCH_MACH_RECV_DIRECT_FLAGS) &&
				(dk->dk_kevent.fflags & DISPATCH_MACH_RECV_MESSAGE))) {
			mps = _dispatch_get_mach_portset();
		} else {
			mps = MACH_PORT_NULL;
		}
		kr = _dispatch_mach_portset_update(dk, mps);
	}
	return kr;
}

static kern_return_t
_dispatch_kevent_mach_notify_resume(dispatch_kevent_t dk, uint32_t new_flags,
		uint32_t del_flags)
{
	kern_return_t kr = 0;
	dispatch_assert_zero(new_flags & del_flags);
	if ((new_flags & _DISPATCH_MACH_SP_FLAGS) ||
			(del_flags & _DISPATCH_MACH_SP_FLAGS)) {
		// Requesting a (delayed) non-sync send-possible notification
		// registers for both immediate dead-name notification and delayed-arm
		// send-possible notification for the port.
		// The send-possible notification is armed when a mach_msg() with the
		// the MACH_SEND_NOTIFY to the port times out.
		// If send-possible is unavailable, fall back to immediate dead-name
		// registration rdar://problem/2527840&9008724
		kr = _dispatch_mach_notify_update(dk, new_flags, del_flags,
				_DISPATCH_MACH_SP_FLAGS, MACH_NOTIFY_SEND_POSSIBLE,
				MACH_NOTIFY_SEND_POSSIBLE == MACH_NOTIFY_DEAD_NAME ? 1 : 0);
	}
	return kr;
}

static inline void
_dispatch_kevent_mach_portset(_dispatch_kevent_qos_s *ke)
{
	if (ke->ident == _dispatch_mach_recv_portset) {
		return _dispatch_kevent_mach_msg_drain(ke);
	} else if (ke->ident == _dispatch_mach_portset) {
		return _dispatch_kevent_machport_drain(ke);
	} else {
		return _dispatch_kevent_error(ke);
	}
}

DISPATCH_NOINLINE
static void
_dispatch_kevent_machport_drain(_dispatch_kevent_qos_s *ke)
{
	_dispatch_kevent_debug(ke, __func__);
	mach_port_t name = (mach_port_name_t)ke->data;
	dispatch_kevent_t dk;

	_dispatch_debug_machport(name);
	dk = _dispatch_kevent_find(name, EVFILT_MACHPORT);
	if (!dispatch_assume(dk)) {
		return;
	}
	_dispatch_mach_portset_update(dk, MACH_PORT_NULL); // emulate EV_DISPATCH

	_dispatch_kevent_qos_s kev = {
		.ident = name,
		.filter = EVFILT_MACHPORT,
		.flags = EV_ADD|EV_ENABLE|EV_DISPATCH,
		.fflags = DISPATCH_MACH_RECV_MESSAGE,
		.udata = (uintptr_t)dk,
	};
	_dispatch_kevent_debug(&kev, __func__);
	_dispatch_kevent_merge(&kev);
}

DISPATCH_NOINLINE
static void
_dispatch_kevent_mach_msg_drain(_dispatch_kevent_qos_s *ke)
{
	_dispatch_kevent_debug(ke, __func__);
	mach_msg_header_t *hdr = (mach_msg_header_t*)ke->ext[0];
	mach_msg_size_t siz, msgsiz;
	mach_msg_return_t kr = (mach_msg_return_t)ke->fflags;

	_dispatch_kevent_mach_recv_reenable(ke);
	if (!dispatch_assume(hdr)) {
		DISPATCH_CRASH("EVFILT_MACHPORT with no message");
	}
	if (fastpath(!kr)) {
		return _dispatch_kevent_mach_msg_recv(hdr);
	} else if (kr != MACH_RCV_TOO_LARGE) {
		goto out;
	}
	if (!dispatch_assume(ke->ext[1] <= UINT_MAX -
			dispatch_mach_trailer_size)) {
		DISPATCH_CRASH("EVFILT_MACHPORT with overlarge message");
	}
	siz = (mach_msg_size_t)ke->ext[1] + dispatch_mach_trailer_size;
	hdr = malloc(siz);
	if (ke->data) {
		if (!dispatch_assume(hdr)) {
			// Kernel will discard message too large to fit
			hdr = _dispatch_get_mach_recv_msg_buf();
			siz = _dispatch_mach_recv_msg_buf_size;
		}
		mach_port_t name = (mach_port_name_t)ke->data;
		const mach_msg_option_t options = ((DISPATCH_MACH_RCV_OPTIONS |
				MACH_RCV_TIMEOUT) & ~MACH_RCV_LARGE);
		kr = mach_msg(hdr, options, 0, siz, name, MACH_MSG_TIMEOUT_NONE,
				MACH_PORT_NULL);
		if (fastpath(!kr)) {
			return _dispatch_kevent_mach_msg_recv(hdr);
		} else if (kr == MACH_RCV_TOO_LARGE) {
			_dispatch_log("BUG in libdispatch client: "
					"_dispatch_kevent_mach_msg_drain: dropped message too "
					"large to fit in memory: id = 0x%x, size = %lld",
					hdr->msgh_id, ke->ext[1]);
			kr = MACH_MSG_SUCCESS;
		}
	} else {
		// We don't know which port in the portset contains the large message,
		// so need to receive all messages pending on the portset to ensure the
		// large message is drained. <rdar://problem/13950432>
		bool received = false;
		for (;;) {
			if (!dispatch_assume(hdr)) {
				DISPATCH_CLIENT_CRASH("Message too large to fit in memory");
			}
			const mach_msg_option_t options = (DISPATCH_MACH_RCV_OPTIONS |
					MACH_RCV_TIMEOUT);
			kr = mach_msg(hdr, options, 0, siz, _dispatch_mach_recv_portset,
					MACH_MSG_TIMEOUT_NONE, MACH_PORT_NULL);
			if ((!kr || kr == MACH_RCV_TOO_LARGE) && !dispatch_assume(
					hdr->msgh_size <= UINT_MAX - dispatch_mach_trailer_size)) {
				DISPATCH_CRASH("Overlarge message");
			}
			if (fastpath(!kr)) {
				msgsiz = hdr->msgh_size + dispatch_mach_trailer_size;
				if (msgsiz < siz) {
					void *shrink = realloc(hdr, msgsiz);
					if (shrink) hdr = shrink;
				}
				_dispatch_kevent_mach_msg_recv(hdr);
				hdr = NULL;
				received = true;
			} else if (kr == MACH_RCV_TOO_LARGE) {
				siz = hdr->msgh_size + dispatch_mach_trailer_size;
			} else {
				if (kr == MACH_RCV_TIMED_OUT && received) {
					kr = MACH_MSG_SUCCESS;
				}
				break;
			}
			hdr = reallocf(hdr, siz);
		}
	}
	if (hdr != _dispatch_get_mach_recv_msg_buf()) {
		free(hdr);
	}
out:
	if (slowpath(kr)) {
		_dispatch_bug_mach_client("_dispatch_kevent_mach_msg_drain: "
				"message reception failed", kr);
	}
}

static void
_dispatch_kevent_mach_msg_recv(mach_msg_header_t *hdr)
{
	dispatch_source_refs_t dri;
	dispatch_kevent_t dk;
	mach_port_t name = hdr->msgh_local_port;
	mach_msg_size_t siz = hdr->msgh_size + dispatch_mach_trailer_size;

	if (!dispatch_assume(hdr->msgh_size <= UINT_MAX -
			dispatch_mach_trailer_size)) {
		_dispatch_bug_client("_dispatch_kevent_mach_msg_recv: "
				"received overlarge message");
		return _dispatch_kevent_mach_msg_destroy(hdr);
	}
	if (!dispatch_assume(name)) {
		_dispatch_bug_client("_dispatch_kevent_mach_msg_recv: "
				"received message with MACH_PORT_NULL port");
		return _dispatch_kevent_mach_msg_destroy(hdr);
	}
	_dispatch_debug_machport(name);
	dk = _dispatch_kevent_find(name, EVFILT_MACHPORT);
	if (!dispatch_assume(dk)) {
		_dispatch_bug_client("_dispatch_kevent_mach_msg_recv: "
				"received message with unknown kevent");
		return _dispatch_kevent_mach_msg_destroy(hdr);
	}
	_dispatch_kevent_debug(&dk->dk_kevent, __func__);
	TAILQ_FOREACH(dri, &dk->dk_sources, dr_list) {
		dispatch_source_t dsi = _dispatch_source_from_refs(dri);
		if (dsi->ds_pending_data_mask & _DISPATCH_MACH_RECV_DIRECT_FLAGS) {
			return _dispatch_source_merge_mach_msg(dsi, dri, dk, hdr, siz);
		}
	}
	_dispatch_bug_client("_dispatch_kevent_mach_msg_recv: "
			"received message with no listeners");
	return _dispatch_kevent_mach_msg_destroy(hdr);
}

static void
_dispatch_kevent_mach_msg_destroy(mach_msg_header_t *hdr)
{
	if (hdr) {
		mach_msg_destroy(hdr);
		if (hdr != _dispatch_get_mach_recv_msg_buf()) {
			free(hdr);
		}
	}
}

static void
_dispatch_source_merge_mach_msg(dispatch_source_t ds, dispatch_source_refs_t dr,
		dispatch_kevent_t dk, mach_msg_header_t *hdr, mach_msg_size_t siz)
{
	if (ds == _dispatch_mach_notify_source) {
		_dispatch_mach_notify_source_invoke(hdr);
		return _dispatch_kevent_mach_msg_destroy(hdr);
	}
	dispatch_mach_reply_refs_t dmr = NULL;
	if (dk->dk_kevent.fflags & DISPATCH_MACH_RECV_MESSAGE_DIRECT_ONCE) {
		dmr = (dispatch_mach_reply_refs_t)dr;
	}
	return _dispatch_mach_msg_recv((dispatch_mach_t)ds, dmr, hdr, siz);
}

DISPATCH_NOINLINE
static void
_dispatch_mach_notify_merge(mach_port_t name, uint32_t flag, bool final)
{
	dispatch_source_refs_t dri, dr_next;
	dispatch_kevent_t dk;
	bool unreg;

	dk = _dispatch_kevent_find(name, DISPATCH_EVFILT_MACH_NOTIFICATION);
	if (!dk) {
		return;
	}

	// Update notification registration state.
	dk->dk_kevent.data &= ~_DISPATCH_MACH_SP_FLAGS;
	_dispatch_kevent_qos_s kev = {
		.ident = name,
		.filter = DISPATCH_EVFILT_MACH_NOTIFICATION,
		.flags = EV_ADD|EV_ENABLE,
		.fflags = flag,
		.udata = (uintptr_t)dk,
	};
	if (final) {
		// This can never happen again
		unreg = true;
	} else {
		// Re-register for notification before delivery
		unreg = _dispatch_kevent_resume(dk, flag, 0);
	}
	DISPATCH_MACH_KEVENT_ARMED(dk) = 0;
	TAILQ_FOREACH_SAFE(dri, &dk->dk_sources, dr_list, dr_next) {
		dispatch_source_t dsi = _dispatch_source_from_refs(dri);
		if (dx_type(dsi) == DISPATCH_MACH_CHANNEL_TYPE) {
			dispatch_mach_t dm = (dispatch_mach_t)dsi;
			_dispatch_mach_merge_kevent(dm, &kev);
			if (unreg && dm->dm_dkev) {
				_dispatch_mach_kevent_unregister(dm);
			}
		} else {
			_dispatch_source_merge_kevent(dsi, &kev);
			if (unreg) {
				_dispatch_source_kevent_unregister(dsi);
			}
		}
		if (!dr_next || DISPATCH_MACH_KEVENT_ARMED(dk)) {
			// current merge is last in list (dk might have been freed)
			// or it re-armed the notification
			return;
		}
	}
}

static kern_return_t
_dispatch_mach_notify_update(dispatch_kevent_t dk, uint32_t new_flags,
		uint32_t del_flags, uint32_t mask, mach_msg_id_t notify_msgid,
		mach_port_mscount_t notify_sync)
{
	mach_port_t previous, port = (mach_port_t)dk->dk_kevent.ident;
	typeof(dk->dk_kevent.data) prev = dk->dk_kevent.data;
	kern_return_t kr, krr = 0;

	// Update notification registration state.
	dk->dk_kevent.data |= (new_flags | dk->dk_kevent.fflags) & mask;
	dk->dk_kevent.data &= ~(del_flags & mask);

	_dispatch_debug_machport(port);
	if ((dk->dk_kevent.data & mask) && !(prev & mask)) {
		// initialize _dispatch_mach_notify_port:
		(void)_dispatch_get_mach_recv_portset();
		_dispatch_debug("machport[0x%08x]: registering for send-possible "
				"notification", port);
		previous = MACH_PORT_NULL;
		krr = mach_port_request_notification(mach_task_self(), port,
				notify_msgid, notify_sync, _dispatch_mach_notify_port,
				MACH_MSG_TYPE_MAKE_SEND_ONCE, &previous);
		DISPATCH_VERIFY_MIG(krr);

		switch(krr) {
		case KERN_INVALID_NAME:
		case KERN_INVALID_RIGHT:
			// Suppress errors & clear registration state
			dk->dk_kevent.data &= ~mask;
			break;
		default:
			// Else, we don't expect any errors from mach. Log any errors
			if (dispatch_assume_zero(krr)) {
				// log the error & clear registration state
				dk->dk_kevent.data &= ~mask;
			} else if (dispatch_assume_zero(previous)) {
				// Another subsystem has beat libdispatch to requesting the
				// specified Mach notification on this port. We should
				// technically cache the previous port and message it when the
				// kernel messages our port. Or we can just say screw those
				// subsystems and deallocate the previous port.
				// They should adopt libdispatch :-P
				kr = mach_port_deallocate(mach_task_self(), previous);
				DISPATCH_VERIFY_MIG(kr);
				(void)dispatch_assume_zero(kr);
				previous = MACH_PORT_NULL;
			}
		}
	} else if (!(dk->dk_kevent.data & mask) && (prev & mask)) {
		_dispatch_debug("machport[0x%08x]: unregistering for send-possible "
				"notification", port);
		previous = MACH_PORT_NULL;
		kr = mach_port_request_notification(mach_task_self(), port,
				notify_msgid, notify_sync, MACH_PORT_NULL,
				MACH_MSG_TYPE_MOVE_SEND_ONCE, &previous);
		DISPATCH_VERIFY_MIG(kr);

		switch (kr) {
		case KERN_INVALID_NAME:
		case KERN_INVALID_RIGHT:
		case KERN_INVALID_ARGUMENT:
			break;
		default:
			if (dispatch_assume_zero(kr)) {
				// log the error
			}
		}
	} else {
		return 0;
	}
	if (slowpath(previous)) {
		// the kernel has not consumed the send-once right yet
		(void)dispatch_assume_zero(
				_dispatch_send_consume_send_once_right(previous));
	}
	return krr;
}

static void
_dispatch_mach_host_notify_update(void *context DISPATCH_UNUSED)
{
	(void)_dispatch_get_mach_recv_portset();
	_dispatch_debug("registering for calendar-change notification");
	kern_return_t kr = host_request_notification(_dispatch_get_mach_host_port(),
			HOST_NOTIFY_CALENDAR_CHANGE, _dispatch_mach_notify_port);
	DISPATCH_VERIFY_MIG(kr);
	(void)dispatch_assume_zero(kr);
}

static void
_dispatch_mach_host_calendar_change_register(void)
{
	static dispatch_once_t pred;
	dispatch_once_f(&pred, NULL, _dispatch_mach_host_notify_update);
}

static void
_dispatch_mach_notify_source_invoke(mach_msg_header_t *hdr)
{
	mig_reply_error_t reply;
	dispatch_assert(sizeof(mig_reply_error_t) == sizeof(union
		__ReplyUnion___dispatch_libdispatch_internal_protocol_subsystem));
	dispatch_assert(sizeof(mig_reply_error_t) < _dispatch_mach_recv_msg_size);
	boolean_t success = libdispatch_internal_protocol_server(hdr, &reply.Head);
	if (!success && reply.RetCode == MIG_BAD_ID && hdr->msgh_id == 950) {
		// host_notify_reply.defs: host_calendar_changed
		_dispatch_debug("calendar-change notification");
		_dispatch_timers_calendar_change();
		_dispatch_mach_host_notify_update(NULL);
		success = TRUE;
		reply.RetCode = KERN_SUCCESS;
	}
	if (dispatch_assume(success) && reply.RetCode != MIG_NO_REPLY) {
		(void)dispatch_assume_zero(reply.RetCode);
	}
}

kern_return_t
_dispatch_mach_notify_port_deleted(mach_port_t notify DISPATCH_UNUSED,
		mach_port_name_t name)
{
#if DISPATCH_DEBUG
	_dispatch_log("Corruption: Mach send/send-once/dead-name right 0x%x "
			"deleted prematurely", name);
#endif

	_dispatch_debug_machport(name);
	_dispatch_mach_notify_merge(name, DISPATCH_MACH_SEND_DELETED, true);

	return KERN_SUCCESS;
}

kern_return_t
_dispatch_mach_notify_dead_name(mach_port_t notify DISPATCH_UNUSED,
		mach_port_name_t name)
{
	kern_return_t kr;

	_dispatch_debug("machport[0x%08x]: dead-name notification", name);
	_dispatch_debug_machport(name);
	_dispatch_mach_notify_merge(name, DISPATCH_MACH_SEND_DEAD, true);

	// the act of receiving a dead name notification allocates a dead-name
	// right that must be deallocated
	kr = mach_port_deallocate(mach_task_self(), name);
	DISPATCH_VERIFY_MIG(kr);
	//(void)dispatch_assume_zero(kr);

	return KERN_SUCCESS;
}

kern_return_t
_dispatch_mach_notify_send_possible(mach_port_t notify DISPATCH_UNUSED,
		mach_port_name_t name)
{
	_dispatch_debug("machport[0x%08x]: send-possible notification", name);
	_dispatch_debug_machport(name);
	_dispatch_mach_notify_merge(name, DISPATCH_MACH_SEND_POSSIBLE, false);

	return KERN_SUCCESS;
}

#pragma mark -
#pragma mark dispatch_mach_t

#define DISPATCH_MACH_NEVER_CONNECTED (UINT32_MAX/2)
#define DISPATCH_MACH_REGISTER_FOR_REPLY 0x2
#define DISPATCH_MACH_OPTIONS_MASK 0xffff

static mach_port_t _dispatch_mach_msg_get_remote_port(dispatch_object_t dou);
static void _dispatch_mach_msg_disconnected(dispatch_mach_t dm,
		mach_port_t local_port, mach_port_t remote_port);
static dispatch_mach_msg_t _dispatch_mach_msg_create_reply_disconnected(
		dispatch_object_t dou, dispatch_mach_reply_refs_t dmr);
static bool _dispatch_mach_reconnect_invoke(dispatch_mach_t dm,
		dispatch_object_t dou);
static inline mach_msg_header_t* _dispatch_mach_msg_get_msg(
		dispatch_mach_msg_t dmsg);
static void _dispatch_mach_push(dispatch_object_t dm, dispatch_object_t dou,
		pthread_priority_t pp);

static dispatch_mach_t
_dispatch_mach_create(const char *label, dispatch_queue_t q, void *context,
		dispatch_mach_handler_function_t handler, bool handler_is_block)
{
	dispatch_mach_t dm;
	dispatch_mach_refs_t dr;

	dm = _dispatch_alloc(DISPATCH_VTABLE(mach),
			sizeof(struct dispatch_mach_s));
	_dispatch_queue_init((dispatch_queue_t)dm);
	dm->dq_label = label;

	dm->do_ref_cnt++; // the reference _dispatch_mach_cancel_invoke holds
	dm->do_ref_cnt++; // since channel is created suspended
	dm->do_suspend_cnt = DISPATCH_OBJECT_SUSPEND_INTERVAL;
	dm->do_targetq = &_dispatch_mgr_q;

	dr = _dispatch_calloc(1ul, sizeof(struct dispatch_mach_refs_s));
	dr->dr_source_wref = _dispatch_ptr2wref(dm);
	dr->dm_handler_func = handler;
	dr->dm_handler_ctxt = context;
	dm->ds_refs = dr;
	dm->dm_handler_is_block = handler_is_block;

	dm->dm_refs = _dispatch_calloc(1ul,
			sizeof(struct dispatch_mach_send_refs_s));
	dm->dm_refs->dr_source_wref = _dispatch_ptr2wref(dm);
	dm->dm_refs->dm_disconnect_cnt = DISPATCH_MACH_NEVER_CONNECTED;
	TAILQ_INIT(&dm->dm_refs->dm_replies);

	// First item on the channel sets the user-specified target queue
	dispatch_set_target_queue(dm, q);
	_dispatch_object_debug(dm, "%s", __func__);
	return dm;
}

dispatch_mach_t
dispatch_mach_create(const char *label, dispatch_queue_t q,
		dispatch_mach_handler_t handler)
{
	dispatch_block_t bb = _dispatch_Block_copy((void*)handler);
	return _dispatch_mach_create(label, q, bb,
			(dispatch_mach_handler_function_t)_dispatch_Block_invoke(bb), true);
}

dispatch_mach_t
dispatch_mach_create_f(const char *label, dispatch_queue_t q, void *context,
		dispatch_mach_handler_function_t handler)
{
	return _dispatch_mach_create(label, q, context, handler, false);
}

void
_dispatch_mach_dispose(dispatch_mach_t dm)
{
	_dispatch_object_debug(dm, "%s", __func__);
	dispatch_mach_refs_t dr = dm->ds_refs;
	if (dm->dm_handler_is_block && dr->dm_handler_ctxt) {
		Block_release(dr->dm_handler_ctxt);
	}
	free(dr);
	free(dm->dm_refs);
	_dispatch_queue_destroy(dm);
}

void
dispatch_mach_connect(dispatch_mach_t dm, mach_port_t receive,
		mach_port_t send, dispatch_mach_msg_t checkin)
{
	dispatch_mach_send_refs_t dr = dm->dm_refs;
	dispatch_kevent_t dk;

	if (MACH_PORT_VALID(receive)) {
		dk = _dispatch_calloc(1ul, sizeof(struct dispatch_kevent_s));
		dk->dk_kevent = _dispatch_source_type_mach_recv_direct.ke;
		dk->dk_kevent.ident = receive;
		dk->dk_kevent.flags |= EV_ADD|EV_ENABLE;
		dk->dk_kevent.udata = (uintptr_t)dk;
		TAILQ_INIT(&dk->dk_sources);
		dm->ds_dkev = dk;
		dm->ds_pending_data_mask = dk->dk_kevent.fflags;
		_dispatch_retain(dm); // the reference the manager queue holds
	}
	dr->dm_send = send;
	if (MACH_PORT_VALID(send)) {
		if (checkin) {
			dispatch_retain(checkin);
			mach_msg_option_t options = _dispatch_mach_checkin_options();
			_dispatch_mach_msg_set_options(checkin, options);
			dr->dm_checkin_port = _dispatch_mach_msg_get_remote_port(checkin);
		}
		dr->dm_checkin = checkin;
	}
	// monitor message reply ports
	dm->ds_pending_data_mask |= DISPATCH_MACH_RECV_MESSAGE_DIRECT_ONCE;
	if (slowpath(!dispatch_atomic_cmpxchg2o(dr, dm_disconnect_cnt,
			DISPATCH_MACH_NEVER_CONNECTED, 0, release))) {
		DISPATCH_CLIENT_CRASH("Channel already connected");
	}
	_dispatch_object_debug(dm, "%s", __func__);
	return dispatch_resume(dm);
}

DISPATCH_NOINLINE
static void
_dispatch_mach_reply_kevent_unregister(dispatch_mach_t dm,
		dispatch_mach_reply_refs_t dmr, bool disconnected)
{
	dispatch_mach_msg_t dmsgr = NULL;
	if (disconnected) {
		dmsgr = _dispatch_mach_msg_create_reply_disconnected(NULL, dmr);
	}
	dispatch_kevent_t dk = dmr->dmr_dkev;
	TAILQ_REMOVE(&dk->dk_sources, (dispatch_source_refs_t)dmr, dr_list);
	_dispatch_kevent_unregister(dk, DISPATCH_MACH_RECV_MESSAGE_DIRECT_ONCE, 0);
	TAILQ_REMOVE(&dm->dm_refs->dm_replies, dmr, dmr_list);
	if (dmr->dmr_voucher) _voucher_release(dmr->dmr_voucher);
	free(dmr);
	if (dmsgr) _dispatch_mach_push(dm, dmsgr, dmsgr->dmsg_priority);
}

DISPATCH_NOINLINE
static void
_dispatch_mach_reply_kevent_register(dispatch_mach_t dm, mach_port_t reply,
		dispatch_mach_msg_t dmsg)
{
	dispatch_kevent_t dk;
	dispatch_mach_reply_refs_t dmr;

	dk = _dispatch_calloc(1ul, sizeof(struct dispatch_kevent_s));
	dk->dk_kevent = _dispatch_source_type_mach_recv_direct.ke;
	dk->dk_kevent.ident = reply;
	dk->dk_kevent.flags |= EV_ADD|EV_ENABLE;
	dk->dk_kevent.fflags = DISPATCH_MACH_RECV_MESSAGE_DIRECT_ONCE;
	dk->dk_kevent.udata = (uintptr_t)dk;
	TAILQ_INIT(&dk->dk_sources);

	dmr = _dispatch_calloc(1ul, sizeof(struct dispatch_mach_reply_refs_s));
	dmr->dr_source_wref = _dispatch_ptr2wref(dm);
	dmr->dmr_dkev = dk;
	if (dmsg->dmsg_voucher) {
		dmr->dmr_voucher =_voucher_retain(dmsg->dmsg_voucher);
	}
	dmr->dmr_priority = dmsg->dmsg_priority;
	// make reply context visible to leaks rdar://11777199
	dmr->dmr_ctxt = dmsg->do_ctxt;

	_dispatch_debug("machport[0x%08x]: registering for reply, ctxt %p", reply,
			dmsg->do_ctxt);
	uint32_t flags;
	bool do_resume = _dispatch_kevent_register(&dmr->dmr_dkev, &flags);
	TAILQ_INSERT_TAIL(&dmr->dmr_dkev->dk_sources, (dispatch_source_refs_t)dmr,
			dr_list);
	TAILQ_INSERT_TAIL(&dm->dm_refs->dm_replies, dmr, dmr_list);
	if (do_resume && _dispatch_kevent_resume(dmr->dmr_dkev, flags, 0)) {
		_dispatch_mach_reply_kevent_unregister(dm, dmr, true);
	}
}

DISPATCH_NOINLINE
static void
_dispatch_mach_kevent_unregister(dispatch_mach_t dm)
{
	dispatch_kevent_t dk = dm->dm_dkev;
	dm->dm_dkev = NULL;
	TAILQ_REMOVE(&dk->dk_sources, (dispatch_source_refs_t)dm->dm_refs,
			dr_list);
	dm->ds_pending_data_mask &= ~(unsigned long)
			(DISPATCH_MACH_SEND_POSSIBLE|DISPATCH_MACH_SEND_DEAD);
	_dispatch_kevent_unregister(dk,
			DISPATCH_MACH_SEND_POSSIBLE|DISPATCH_MACH_SEND_DEAD, 0);
}

DISPATCH_NOINLINE
static void
_dispatch_mach_kevent_register(dispatch_mach_t dm, mach_port_t send)
{
	dispatch_kevent_t dk;

	dk = _dispatch_calloc(1ul, sizeof(struct dispatch_kevent_s));
	dk->dk_kevent = _dispatch_source_type_mach_send.ke;
	dk->dk_kevent.ident = send;
	dk->dk_kevent.flags |= EV_ADD|EV_ENABLE;
	dk->dk_kevent.fflags = DISPATCH_MACH_SEND_POSSIBLE|DISPATCH_MACH_SEND_DEAD;
	dk->dk_kevent.udata = (uintptr_t)dk;
	TAILQ_INIT(&dk->dk_sources);

	dm->ds_pending_data_mask |= dk->dk_kevent.fflags;

	uint32_t flags;
	bool do_resume = _dispatch_kevent_register(&dk, &flags);
	TAILQ_INSERT_TAIL(&dk->dk_sources,
			(dispatch_source_refs_t)dm->dm_refs, dr_list);
	dm->dm_dkev = dk;
	if (do_resume && _dispatch_kevent_resume(dm->dm_dkev, flags, 0)) {
		_dispatch_mach_kevent_unregister(dm);
	}
}

static inline void
_dispatch_mach_push(dispatch_object_t dm, dispatch_object_t dou,
		pthread_priority_t pp)
{
	return _dispatch_queue_push(dm._dq, dou, pp);
}

static inline void
_dispatch_mach_msg_set_options(dispatch_object_t dou, mach_msg_option_t options)
{
	dou._do->do_suspend_cnt = (unsigned int)options;
}

static inline mach_msg_option_t
_dispatch_mach_msg_get_options(dispatch_object_t dou)
{
	mach_msg_option_t options = (mach_msg_option_t)dou._do->do_suspend_cnt;
	return options;
}

static inline void
_dispatch_mach_msg_set_reason(dispatch_object_t dou, mach_error_t err,
		unsigned long reason)
{
	dispatch_assert_zero(reason & ~(unsigned long)code_emask);
	dou._do->do_suspend_cnt =  (unsigned int)((err || !reason) ? err :
			 err_local|err_sub(0x3e0)|(mach_error_t)reason);
}

static inline unsigned long
_dispatch_mach_msg_get_reason(dispatch_object_t dou, mach_error_t *err_ptr)
{
	mach_error_t err = (mach_error_t)dou._do->do_suspend_cnt;
	dou._do->do_suspend_cnt = 0;
	if ((err & system_emask) == err_local && err_get_sub(err) == 0x3e0) {
		*err_ptr = 0;
		return err_get_code(err);
	}
	*err_ptr = err;
	return err ? DISPATCH_MACH_MESSAGE_SEND_FAILED : DISPATCH_MACH_MESSAGE_SENT;
}

static void
_dispatch_mach_msg_recv(dispatch_mach_t dm, dispatch_mach_reply_refs_t dmr,
		mach_msg_header_t *hdr, mach_msg_size_t siz)
{
	_dispatch_debug_machport(hdr->msgh_remote_port);
	_dispatch_debug("machport[0x%08x]: received msg id 0x%x, reply on 0x%08x",
			hdr->msgh_local_port, hdr->msgh_id, hdr->msgh_remote_port);
	if (slowpath(dm->ds_atomic_flags & DSF_CANCELED)) {
		return _dispatch_kevent_mach_msg_destroy(hdr);
	}
	dispatch_mach_msg_t dmsg;
	voucher_t voucher;
	pthread_priority_t priority;
	void *ctxt = NULL;
	if (dmr) {
		_voucher_mach_msg_clear(hdr, false); // deallocate reply message voucher
		voucher = dmr->dmr_voucher;
		dmr->dmr_voucher = NULL; // transfer reference
		priority = dmr->dmr_priority;
		ctxt = dmr->dmr_ctxt;
		_dispatch_mach_reply_kevent_unregister(dm, dmr, false);
	} else {
		voucher = voucher_create_with_mach_msg(hdr);
		priority = _voucher_get_priority(voucher);
	}
	dispatch_mach_msg_destructor_t destructor;
	destructor = (hdr == _dispatch_get_mach_recv_msg_buf()) ?
			DISPATCH_MACH_MSG_DESTRUCTOR_DEFAULT :
			DISPATCH_MACH_MSG_DESTRUCTOR_FREE;
	dmsg = dispatch_mach_msg_create(hdr, siz, destructor, NULL);
	dmsg->dmsg_voucher = voucher;
	dmsg->dmsg_priority = priority;
	dmsg->do_ctxt = ctxt;
	_dispatch_mach_msg_set_reason(dmsg, 0, DISPATCH_MACH_MESSAGE_RECEIVED);
	_dispatch_voucher_debug("mach-msg[%p] create", voucher, dmsg);
	_dispatch_voucher_ktrace_dmsg_push(dmsg);
	return _dispatch_mach_push(dm, dmsg, dmsg->dmsg_priority);
}

static inline mach_port_t
_dispatch_mach_msg_get_remote_port(dispatch_object_t dou)
{
	mach_msg_header_t *hdr = _dispatch_mach_msg_get_msg(dou._dmsg);
	mach_port_t remote = hdr->msgh_remote_port;
	return remote;
}

static inline void
_dispatch_mach_msg_disconnected(dispatch_mach_t dm, mach_port_t local_port,
		mach_port_t remote_port)
{
	mach_msg_header_t *hdr;
	dispatch_mach_msg_t dmsg;
	dmsg = dispatch_mach_msg_create(NULL, sizeof(mach_msg_header_t),
			DISPATCH_MACH_MSG_DESTRUCTOR_DEFAULT, &hdr);
	if (local_port) hdr->msgh_local_port = local_port;
	if (remote_port) hdr->msgh_remote_port = remote_port;
	_dispatch_mach_msg_set_reason(dmsg, 0, DISPATCH_MACH_DISCONNECTED);
	return _dispatch_mach_push(dm, dmsg, dmsg->dmsg_priority);
}

static inline dispatch_mach_msg_t
_dispatch_mach_msg_create_reply_disconnected(dispatch_object_t dou,
		dispatch_mach_reply_refs_t dmr)
{
	dispatch_mach_msg_t dmsg = dou._dmsg, dmsgr;
	if (dmsg && !dmsg->dmsg_reply) return NULL;
	mach_msg_header_t *hdr;
	dmsgr = dispatch_mach_msg_create(NULL, sizeof(mach_msg_header_t),
			DISPATCH_MACH_MSG_DESTRUCTOR_DEFAULT, &hdr);
	if (dmsg) {
		hdr->msgh_local_port = dmsg->dmsg_reply;
		if (dmsg->dmsg_voucher) {
			dmsgr->dmsg_voucher = _voucher_retain(dmsg->dmsg_voucher);
		}
		dmsgr->dmsg_priority = dmsg->dmsg_priority;
		dmsgr->do_ctxt = dmsg->do_ctxt;
	} else {
		hdr->msgh_local_port = (mach_port_t)dmr->dmr_dkev->dk_kevent.ident;
		dmsgr->dmsg_voucher = dmr->dmr_voucher;
		dmr->dmr_voucher = NULL;  // transfer reference
		dmsgr->dmsg_priority = dmr->dmr_priority;
		dmsgr->do_ctxt = dmr->dmr_ctxt;
	}
	_dispatch_mach_msg_set_reason(dmsgr, 0, DISPATCH_MACH_DISCONNECTED);
	return dmsgr;
}

DISPATCH_NOINLINE
static void
_dispatch_mach_msg_not_sent(dispatch_mach_t dm, dispatch_object_t dou)
{
	dispatch_mach_msg_t dmsg = dou._dmsg, dmsgr;
	dmsgr = _dispatch_mach_msg_create_reply_disconnected(dmsg, NULL);
	_dispatch_mach_msg_set_reason(dmsg, 0, DISPATCH_MACH_MESSAGE_NOT_SENT);
	_dispatch_mach_push(dm, dmsg, dmsg->dmsg_priority);
	if (dmsgr) _dispatch_mach_push(dm, dmsgr, dmsgr->dmsg_priority);
}

DISPATCH_NOINLINE
static dispatch_object_t
_dispatch_mach_msg_send(dispatch_mach_t dm, dispatch_object_t dou)
{
	dispatch_mach_send_refs_t dr = dm->dm_refs;
	dispatch_mach_msg_t dmsg = dou._dmsg, dmsgr = NULL;
	voucher_t voucher = dmsg->dmsg_voucher;
	mach_voucher_t ipc_kvoucher = MACH_VOUCHER_NULL;
	bool clear_voucher = false, kvoucher_move_send = false;
	dr->dm_needs_mgr = 0;
	if (slowpath(dr->dm_checkin) && dmsg != dr->dm_checkin) {
		// send initial checkin message
		if (dm->dm_dkev && slowpath(_dispatch_queue_get_current() !=
				&_dispatch_mgr_q)) {
			// send kevent must be uninstalled on the manager queue
			dr->dm_needs_mgr = 1;
			goto out;
		}
		dr->dm_checkin = _dispatch_mach_msg_send(dm, dr->dm_checkin)._dmsg;
		if (slowpath(dr->dm_checkin)) {
			goto out;
		}
	}
	mach_msg_header_t *msg = _dispatch_mach_msg_get_msg(dmsg);
	mach_msg_return_t kr = 0;
	mach_port_t reply = dmsg->dmsg_reply;
	mach_msg_option_t opts = 0, msg_opts = _dispatch_mach_msg_get_options(dmsg);
	if (!slowpath(msg_opts & DISPATCH_MACH_REGISTER_FOR_REPLY)) {
		opts = MACH_SEND_MSG | (msg_opts & ~DISPATCH_MACH_OPTIONS_MASK);
		if (MACH_MSGH_BITS_REMOTE(msg->msgh_bits) !=
				MACH_MSG_TYPE_MOVE_SEND_ONCE) {
			if (dmsg != dr->dm_checkin) {
				msg->msgh_remote_port = dr->dm_send;
			}
			if (_dispatch_queue_get_current() == &_dispatch_mgr_q) {
				if (slowpath(!dm->dm_dkev)) {
					_dispatch_mach_kevent_register(dm, msg->msgh_remote_port);
				}
				if (fastpath(dm->dm_dkev)) {
					if (DISPATCH_MACH_KEVENT_ARMED(dm->dm_dkev)) {
						goto out;
					}
					opts |= MACH_SEND_NOTIFY;
				}
			}
			opts |= MACH_SEND_TIMEOUT;
			if (dmsg->dmsg_priority != _voucher_get_priority(voucher)) {
				ipc_kvoucher = _voucher_create_mach_voucher_with_priority(
						voucher, dmsg->dmsg_priority);
			}
			_dispatch_voucher_debug("mach-msg[%p] msg_set", voucher, dmsg);
			if (ipc_kvoucher) {
				kvoucher_move_send = true;
				clear_voucher = _voucher_mach_msg_set_mach_voucher(msg,
						ipc_kvoucher, kvoucher_move_send);
			} else {
				clear_voucher = _voucher_mach_msg_set(msg, voucher);
			}
		}
		_voucher_activity_trace_msg(voucher, msg, send);
		_dispatch_debug_machport(msg->msgh_remote_port);
		if (reply) _dispatch_debug_machport(reply);
		kr = mach_msg(msg, opts, msg->msgh_size, 0, MACH_PORT_NULL, 0,
				MACH_PORT_NULL);
		_dispatch_debug("machport[0x%08x]: sent msg id 0x%x, ctxt %p, "
				"opts 0x%x, msg_opts 0x%x, kvoucher 0x%08x, reply on 0x%08x: "
				"%s - 0x%x", msg->msgh_remote_port, msg->msgh_id, dmsg->do_ctxt,
				opts, msg_opts, msg->msgh_voucher_port, reply,
				mach_error_string(kr), kr);
		if (clear_voucher) {
			if (kr == MACH_SEND_INVALID_VOUCHER && msg->msgh_voucher_port) {
				DISPATCH_CRASH("Voucher port corruption");
			}
			mach_voucher_t kv;
			kv = _voucher_mach_msg_clear(msg, kvoucher_move_send);
			if (kvoucher_move_send) ipc_kvoucher = kv;
		}
	}
	if (kr == MACH_SEND_TIMED_OUT && (opts & MACH_SEND_TIMEOUT)) {
		if (opts & MACH_SEND_NOTIFY) {
			_dispatch_debug("machport[0x%08x]: send-possible notification "
					"armed", (mach_port_t)dm->dm_dkev->dk_kevent.ident);
			DISPATCH_MACH_KEVENT_ARMED(dm->dm_dkev) = 1;
		} else {
			// send kevent must be installed on the manager queue
			dr->dm_needs_mgr = 1;
		}
		if (ipc_kvoucher) {
			_dispatch_kvoucher_debug("reuse on re-send", ipc_kvoucher);
			voucher_t ipc_voucher;
			ipc_voucher = _voucher_create_with_priority_and_mach_voucher(
					voucher, dmsg->dmsg_priority, ipc_kvoucher);
			_dispatch_voucher_debug("mach-msg[%p] replace voucher[%p]",
					ipc_voucher, dmsg, voucher);
			if (dmsg->dmsg_voucher) _voucher_release(dmsg->dmsg_voucher);
			dmsg->dmsg_voucher = ipc_voucher;
		}
		goto out;
	} else if (ipc_kvoucher && (kr || !kvoucher_move_send)) {
		_voucher_dealloc_mach_voucher(ipc_kvoucher);
	}
	if (fastpath(!kr) && reply &&
			!(dm->ds_dkev && dm->ds_dkev->dk_kevent.ident == reply)) {
		if (_dispatch_queue_get_current() != &_dispatch_mgr_q) {
			// reply receive kevent must be installed on the manager queue
			dr->dm_needs_mgr = 1;
			_dispatch_mach_msg_set_options(dmsg, msg_opts |
					DISPATCH_MACH_REGISTER_FOR_REPLY);
			goto out;
		}
		_dispatch_mach_reply_kevent_register(dm, reply, dmsg);
	}
	if (slowpath(dmsg == dr->dm_checkin) && dm->dm_dkev) {
		_dispatch_mach_kevent_unregister(dm);
	}
	if (slowpath(kr)) {
		// Send failed, so reply was never connected <rdar://problem/14309159>
		dmsgr = _dispatch_mach_msg_create_reply_disconnected(dmsg, NULL);
	}
	_dispatch_mach_msg_set_reason(dmsg, kr, 0);
	_dispatch_mach_push(dm, dmsg, dmsg->dmsg_priority);
	if (dmsgr) _dispatch_mach_push(dm, dmsgr, dmsgr->dmsg_priority);
	dmsg = NULL;
out:
	return (dispatch_object_t)dmsg;
}

DISPATCH_ALWAYS_INLINE
static inline void
_dispatch_mach_send_push_wakeup(dispatch_mach_t dm, dispatch_object_t dou,
		bool wakeup)
{
	dispatch_mach_send_refs_t dr = dm->dm_refs;
	struct dispatch_object_s *prev, *dc = dou._do;
	dc->do_next = NULL;

	prev = dispatch_atomic_xchg2o(dr, dm_tail, dc, release);
	if (fastpath(prev)) {
		prev->do_next = dc;
	} else {
		dr->dm_head = dc;
	}
	if (wakeup || !prev) {
		_dispatch_wakeup(dm);
	}
}

DISPATCH_ALWAYS_INLINE
static inline void
_dispatch_mach_send_push(dispatch_mach_t dm, dispatch_object_t dou)
{
	return _dispatch_mach_send_push_wakeup(dm, dou, false);
}

DISPATCH_NOINLINE
static void
_dispatch_mach_send_drain(dispatch_mach_t dm)
{
	dispatch_mach_send_refs_t dr = dm->dm_refs;
	struct dispatch_object_s *dc = NULL, *next_dc = NULL;
	while (dr->dm_tail) {
		_dispatch_wait_until(dc = fastpath(dr->dm_head));
		do {
			next_dc = fastpath(dc->do_next);
			dr->dm_head = next_dc;
			if (!next_dc && !dispatch_atomic_cmpxchg2o(dr, dm_tail, dc, NULL,
					relaxed)) {
				_dispatch_wait_until(next_dc = fastpath(dc->do_next));
				dr->dm_head = next_dc;
			}
			if (!DISPATCH_OBJ_IS_VTABLE(dc)) {
				if ((long)dc->do_vtable & DISPATCH_OBJ_BARRIER_BIT) {
					// send barrier
					// leave send queue locked until barrier has completed
					return _dispatch_mach_push(dm, dc,
							((dispatch_continuation_t)dc)->dc_priority);
				}
#if DISPATCH_MACH_SEND_SYNC
				if (slowpath((long)dc->do_vtable & DISPATCH_OBJ_SYNC_SLOW_BIT)){
					_dispatch_thread_semaphore_signal(
							(_dispatch_thread_semaphore_t)dc->do_ctxt);
					continue;
				}
#endif // DISPATCH_MACH_SEND_SYNC
				if (slowpath(!_dispatch_mach_reconnect_invoke(dm, dc))) {
					goto out;
				}
				continue;
			}
			_dispatch_voucher_ktrace_dmsg_pop((dispatch_mach_msg_t)dc);
			if (slowpath(dr->dm_disconnect_cnt) ||
					slowpath(dm->ds_atomic_flags & DSF_CANCELED)) {
				_dispatch_mach_msg_not_sent(dm, dc);
				continue;
			}
			if (slowpath(dc = _dispatch_mach_msg_send(dm, dc)._do)) {
				goto out;
			}
		} while ((dc = next_dc));
	}
out:
	// if this is not a complete drain, we must undo some things
	if (slowpath(dc)) {
		if (!next_dc &&
				!dispatch_atomic_cmpxchg2o(dr, dm_tail, NULL, dc, relaxed)) {
			// wait for enqueue slow path to finish
			_dispatch_wait_until(next_dc = fastpath(dr->dm_head));
			dc->do_next = next_dc;
		}
		dr->dm_head = dc;
	}
	(void)dispatch_atomic_dec2o(dr, dm_sending, release);
	_dispatch_wakeup(dm);
}

static inline void
_dispatch_mach_send(dispatch_mach_t dm)
{
	dispatch_mach_send_refs_t dr = dm->dm_refs;
	if (!fastpath(dr->dm_tail) || !fastpath(dispatch_atomic_cmpxchg2o(dr,
			dm_sending, 0, 1, acquire))) {
		return;
	}
	_dispatch_object_debug(dm, "%s", __func__);
	_dispatch_mach_send_drain(dm);
}

static void
_dispatch_mach_merge_kevent(dispatch_mach_t dm,
		const _dispatch_kevent_qos_s *ke)
{
	if (!(ke->fflags & dm->ds_pending_data_mask)) {
		return;
	}
	_dispatch_mach_send(dm);
}

static inline mach_msg_option_t
_dispatch_mach_checkin_options(void)
{
	mach_msg_option_t options = 0;
#if DISPATCH_USE_CHECKIN_NOIMPORTANCE
	options = MACH_SEND_NOIMPORTANCE; // <rdar://problem/16996737>
#endif
	return options;
}


static inline mach_msg_option_t
_dispatch_mach_send_options(void)
{
	mach_msg_option_t options = 0;
	return options;
}

DISPATCH_ALWAYS_INLINE
static inline pthread_priority_t
_dispatch_mach_priority_propagate(mach_msg_option_t options)
{
#if DISPATCH_USE_NOIMPORTANCE_QOS
	if (options & MACH_SEND_NOIMPORTANCE) return 0;
#else
	(void)options;
#endif
	return _dispatch_priority_propagate();
}

DISPATCH_NOINLINE
void
dispatch_mach_send(dispatch_mach_t dm, dispatch_mach_msg_t dmsg,
		mach_msg_option_t options)
{
	dispatch_mach_send_refs_t dr = dm->dm_refs;
	if (slowpath(dmsg->do_next != DISPATCH_OBJECT_LISTLESS)) {
		DISPATCH_CLIENT_CRASH("Message already enqueued");
	}
	dispatch_retain(dmsg);
	dispatch_assert_zero(options & DISPATCH_MACH_OPTIONS_MASK);
	pthread_priority_t priority = _dispatch_mach_priority_propagate(options);
	options |= _dispatch_mach_send_options();
	_dispatch_mach_msg_set_options(dmsg, options & ~DISPATCH_MACH_OPTIONS_MASK);
	mach_msg_header_t *msg = _dispatch_mach_msg_get_msg(dmsg);
	dmsg->dmsg_reply = (MACH_MSGH_BITS_LOCAL(msg->msgh_bits) ==
			MACH_MSG_TYPE_MAKE_SEND_ONCE &&
			MACH_PORT_VALID(msg->msgh_local_port) ? msg->msgh_local_port :
			MACH_PORT_NULL);
	bool is_reply = (MACH_MSGH_BITS_REMOTE(msg->msgh_bits) ==
			MACH_MSG_TYPE_MOVE_SEND_ONCE);
	dmsg->dmsg_priority = priority;
	dmsg->dmsg_voucher = _voucher_copy();
	_dispatch_voucher_debug("mach-msg[%p] set", dmsg->dmsg_voucher, dmsg);
	if ((!is_reply && slowpath(dr->dm_tail)) ||
			slowpath(dr->dm_disconnect_cnt) ||
			slowpath(dm->ds_atomic_flags & DSF_CANCELED) ||
			slowpath(!dispatch_atomic_cmpxchg2o(dr, dm_sending, 0, 1,
					acquire))) {
		_dispatch_voucher_ktrace_dmsg_push(dmsg);
		return _dispatch_mach_send_push(dm, dmsg);
	}
	if (slowpath(dmsg = _dispatch_mach_msg_send(dm, dmsg)._dmsg)) {
		(void)dispatch_atomic_dec2o(dr, dm_sending, release);
		_dispatch_voucher_ktrace_dmsg_push(dmsg);
		return _dispatch_mach_send_push_wakeup(dm, dmsg, true);
	}
	if (!is_reply && slowpath(dr->dm_tail)) {
		return _dispatch_mach_send_drain(dm);
	}
	(void)dispatch_atomic_dec2o(dr, dm_sending, release);
	_dispatch_wakeup(dm);
}

static void
_dispatch_mach_disconnect(dispatch_mach_t dm)
{
	dispatch_mach_send_refs_t dr = dm->dm_refs;
	if (dm->dm_dkev) {
		_dispatch_mach_kevent_unregister(dm);
	}
	if (MACH_PORT_VALID(dr->dm_send)) {
		_dispatch_mach_msg_disconnected(dm, MACH_PORT_NULL, dr->dm_send);
	}
	dr->dm_send = MACH_PORT_NULL;
	if (dr->dm_checkin) {
		_dispatch_mach_msg_not_sent(dm, dr->dm_checkin);
		dr->dm_checkin = NULL;
	}
	if (!TAILQ_EMPTY(&dm->dm_refs->dm_replies)) {
		dispatch_mach_reply_refs_t dmr, tmp;
		TAILQ_FOREACH_SAFE(dmr, &dm->dm_refs->dm_replies, dmr_list, tmp){
			_dispatch_mach_reply_kevent_unregister(dm, dmr, true);
		}
	}
}

DISPATCH_NOINLINE
static bool
_dispatch_mach_cancel(dispatch_mach_t dm)
{
	dispatch_mach_send_refs_t dr = dm->dm_refs;
	if (!fastpath(dispatch_atomic_cmpxchg2o(dr, dm_sending, 0, 1, acquire))) {
		return false;
	}
	_dispatch_object_debug(dm, "%s", __func__);
	_dispatch_mach_disconnect(dm);
	if (dm->ds_dkev) {
		mach_port_t local_port = (mach_port_t)dm->ds_dkev->dk_kevent.ident;
		_dispatch_source_kevent_unregister((dispatch_source_t)dm);
		_dispatch_mach_msg_disconnected(dm, local_port, MACH_PORT_NULL);
	}
	(void)dispatch_atomic_dec2o(dr, dm_sending, release);
	return true;
}

DISPATCH_NOINLINE
static bool
_dispatch_mach_reconnect_invoke(dispatch_mach_t dm, dispatch_object_t dou)
{
	if (dm->dm_dkev || !TAILQ_EMPTY(&dm->dm_refs->dm_replies)) {
		if (slowpath(_dispatch_queue_get_current() != &_dispatch_mgr_q)) {
			// send/reply kevents must be uninstalled on the manager queue
			return false;
		}
	}
	_dispatch_mach_disconnect(dm);
	dispatch_mach_send_refs_t dr = dm->dm_refs;
	dr->dm_checkin = dou._dc->dc_data;
	dr->dm_send = (mach_port_t)dou._dc->dc_other;
	_dispatch_continuation_free(dou._dc);
	(void)dispatch_atomic_dec2o(dr, dm_disconnect_cnt, relaxed);
	_dispatch_object_debug(dm, "%s", __func__);
	return true;
}

DISPATCH_NOINLINE
void
dispatch_mach_reconnect(dispatch_mach_t dm, mach_port_t send,
		dispatch_mach_msg_t checkin)
{
	dispatch_mach_send_refs_t dr = dm->dm_refs;
	(void)dispatch_atomic_inc2o(dr, dm_disconnect_cnt, relaxed);
	if (MACH_PORT_VALID(send) && checkin) {
		dispatch_retain(checkin);
		mach_msg_option_t options = _dispatch_mach_checkin_options();
		_dispatch_mach_msg_set_options(checkin, options);
		dr->dm_checkin_port = _dispatch_mach_msg_get_remote_port(checkin);
	} else {
		checkin = NULL;
		dr->dm_checkin_port = MACH_PORT_NULL;
	}
	dispatch_continuation_t dc = _dispatch_continuation_alloc();
	dc->do_vtable = (void *)(DISPATCH_OBJ_ASYNC_BIT);
	dc->dc_func = (void*)_dispatch_mach_reconnect_invoke;
	dc->dc_ctxt = dc;
	dc->dc_data = checkin;
	dc->dc_other = (void*)(uintptr_t)send;
	return _dispatch_mach_send_push(dm, dc);
}

#if DISPATCH_MACH_SEND_SYNC
DISPATCH_NOINLINE
static void
_dispatch_mach_send_sync_slow(dispatch_mach_t dm)
{
	_dispatch_thread_semaphore_t sema = _dispatch_get_thread_semaphore();
	struct dispatch_object_s dc = {
		.do_vtable = (void *)(DISPATCH_OBJ_SYNC_SLOW_BIT),
		.do_ctxt = (void*)sema,
	};
	_dispatch_mach_send_push(dm, &dc);
	_dispatch_thread_semaphore_wait(sema);
	_dispatch_put_thread_semaphore(sema);
}
#endif // DISPATCH_MACH_SEND_SYNC

DISPATCH_NOINLINE
mach_port_t
dispatch_mach_get_checkin_port(dispatch_mach_t dm)
{
	dispatch_mach_send_refs_t dr = dm->dm_refs;
	if (slowpath(dm->ds_atomic_flags & DSF_CANCELED)) {
		return MACH_PORT_DEAD;
	}
	return dr->dm_checkin_port;
}

DISPATCH_NOINLINE
static void
_dispatch_mach_connect_invoke(dispatch_mach_t dm)
{
	dispatch_mach_refs_t dr = dm->ds_refs;
	_dispatch_client_callout4(dr->dm_handler_ctxt,
			DISPATCH_MACH_CONNECTED, NULL, 0, dr->dm_handler_func);
	dm->dm_connect_handler_called = 1;
}

DISPATCH_NOINLINE
void
_dispatch_mach_msg_invoke(dispatch_mach_msg_t dmsg,
		dispatch_object_t dou DISPATCH_UNUSED,
		dispatch_invoke_flags_t flags DISPATCH_UNUSED)
{
	dispatch_mach_t dm = (dispatch_mach_t)_dispatch_queue_get_current();
	dispatch_mach_refs_t dr = dm->ds_refs;
	mach_error_t err;
	unsigned long reason = _dispatch_mach_msg_get_reason(dmsg, &err);

	dmsg->do_next = DISPATCH_OBJECT_LISTLESS;
	_dispatch_thread_setspecific(dispatch_queue_key, dm->do_targetq);
	_dispatch_voucher_ktrace_dmsg_pop(dmsg);
	_dispatch_voucher_debug("mach-msg[%p] adopt", dmsg->dmsg_voucher, dmsg);
	_dispatch_adopt_priority_and_replace_voucher(dmsg->dmsg_priority,
			dmsg->dmsg_voucher, DISPATCH_PRIORITY_ENFORCE);
	dmsg->dmsg_voucher = NULL;
	if (slowpath(!dm->dm_connect_handler_called)) {
		_dispatch_mach_connect_invoke(dm);
	}
	_dispatch_client_callout4(dr->dm_handler_ctxt, reason, dmsg, err,
			dr->dm_handler_func);
	_dispatch_thread_setspecific(dispatch_queue_key, (dispatch_queue_t)dm);
	_dispatch_introspection_queue_item_complete(dmsg);
	dispatch_release(dmsg);
}

DISPATCH_NOINLINE
void
_dispatch_mach_barrier_invoke(void *ctxt)
{
	dispatch_mach_t dm = (dispatch_mach_t)_dispatch_queue_get_current();
	dispatch_mach_refs_t dr = dm->ds_refs;
	struct dispatch_continuation_s *dc = ctxt;
	void *context = dc->dc_data;
	dispatch_function_t barrier = dc->dc_other;
	bool send_barrier = ((long)dc->do_vtable & DISPATCH_OBJ_BARRIER_BIT);

	_dispatch_thread_setspecific(dispatch_queue_key, dm->do_targetq);
	if (slowpath(!dm->dm_connect_handler_called)) {
		_dispatch_mach_connect_invoke(dm);
	}
	_dispatch_client_callout(context, barrier);
	_dispatch_client_callout4(dr->dm_handler_ctxt,
			DISPATCH_MACH_BARRIER_COMPLETED, NULL, 0, dr->dm_handler_func);
	_dispatch_thread_setspecific(dispatch_queue_key, (dispatch_queue_t)dm);
	if (send_barrier) {
		(void)dispatch_atomic_dec2o(dm->dm_refs, dm_sending, release);
	}
}

DISPATCH_NOINLINE
void
dispatch_mach_send_barrier_f(dispatch_mach_t dm, void *context,
		dispatch_function_t barrier)
{
	dispatch_continuation_t dc = _dispatch_continuation_alloc();
	dc->do_vtable = (void *)(DISPATCH_OBJ_ASYNC_BIT | DISPATCH_OBJ_BARRIER_BIT);
	dc->dc_func = _dispatch_mach_barrier_invoke;
	dc->dc_ctxt = dc;
	dc->dc_data = context;
	dc->dc_other = barrier;
	_dispatch_continuation_voucher_set(dc, 0);
	_dispatch_continuation_priority_set(dc, 0, 0);

	dispatch_mach_send_refs_t dr = dm->dm_refs;
	if (slowpath(dr->dm_tail) || slowpath(!dispatch_atomic_cmpxchg2o(dr,
			dm_sending, 0, 1, acquire))) {
		return _dispatch_mach_send_push(dm, dc);
	}
	// leave send queue locked until barrier has completed
	return _dispatch_mach_push(dm, dc, dc->dc_priority);
}

DISPATCH_NOINLINE
void
dispatch_mach_receive_barrier_f(dispatch_mach_t dm, void *context,
		dispatch_function_t barrier)
{
	dispatch_continuation_t dc = _dispatch_continuation_alloc();
	dc->do_vtable = (void *)(DISPATCH_OBJ_ASYNC_BIT);
	dc->dc_func = _dispatch_mach_barrier_invoke;
	dc->dc_ctxt = dc;
	dc->dc_data = context;
	dc->dc_other = barrier;
	_dispatch_continuation_voucher_set(dc, 0);
	_dispatch_continuation_priority_set(dc, 0, 0);

	return _dispatch_mach_push(dm, dc, dc->dc_priority);
}

DISPATCH_NOINLINE
void
dispatch_mach_send_barrier(dispatch_mach_t dm, dispatch_block_t barrier)
{
	dispatch_mach_send_barrier_f(dm, _dispatch_Block_copy(barrier),
			_dispatch_call_block_and_release);
}

DISPATCH_NOINLINE
void
dispatch_mach_receive_barrier(dispatch_mach_t dm, dispatch_block_t barrier)
{
	dispatch_mach_receive_barrier_f(dm, _dispatch_Block_copy(barrier),
			_dispatch_call_block_and_release);
}

DISPATCH_NOINLINE
static void
_dispatch_mach_cancel_invoke(dispatch_mach_t dm)
{
	dispatch_mach_refs_t dr = dm->ds_refs;
	if (slowpath(!dm->dm_connect_handler_called)) {
		_dispatch_mach_connect_invoke(dm);
	}
	_dispatch_client_callout4(dr->dm_handler_ctxt,
			DISPATCH_MACH_CANCELED, NULL, 0, dr->dm_handler_func);
	dm->dm_cancel_handler_called = 1;
	_dispatch_release(dm); // the retain is done at creation time
}

DISPATCH_NOINLINE
void
dispatch_mach_cancel(dispatch_mach_t dm)
{
	dispatch_source_cancel((dispatch_source_t)dm);
}

DISPATCH_ALWAYS_INLINE
static inline dispatch_queue_t
_dispatch_mach_invoke2(dispatch_object_t dou,
		_dispatch_thread_semaphore_t *sema_ptr DISPATCH_UNUSED)
{
	dispatch_mach_t dm = dou._dm;

	// This function performs all mach channel actions. Each action is
	// responsible for verifying that it takes place on the appropriate queue.
	// If the current queue is not the correct queue for this action, the
	// correct queue will be returned and the invoke will be re-driven on that
	// queue.

	// The order of tests here in invoke and in probe should be consistent.

	dispatch_queue_t dq = _dispatch_queue_get_current();
	dispatch_mach_send_refs_t dr = dm->dm_refs;

	if (slowpath(!dm->ds_is_installed)) {
		// The channel needs to be installed on the manager queue.
		if (dq != &_dispatch_mgr_q) {
			return &_dispatch_mgr_q;
		}
		if (dm->ds_dkev) {
			_dispatch_source_kevent_register((dispatch_source_t)dm);
		}
		dm->ds_is_installed = true;
		_dispatch_mach_send(dm);
		// Apply initial target queue change
		_dispatch_queue_drain(dou);
		if (dm->dq_items_tail) {
			return dm->do_targetq;
		}
	} else if (dm->dq_items_tail) {
		// The channel has pending messages to deliver to the target queue.
		if (dq != dm->do_targetq) {
			return dm->do_targetq;
		}
		dispatch_queue_t tq = dm->do_targetq;
		if (slowpath(_dispatch_queue_drain(dou))) {
			DISPATCH_CLIENT_CRASH("Sync onto mach channel");
		}
		if (slowpath(tq != dm->do_targetq)) {
			// An item on the channel changed the target queue
			return dm->do_targetq;
		}
	} else if (dr->dm_sending) {
		// Sending and uninstallation below require the send lock, the channel
		// will be woken up when the lock is dropped <rdar://15132939&15203957>
		return NULL;
	} else if (dr->dm_tail) {
		if (slowpath(dr->dm_needs_mgr) || (slowpath(dr->dm_disconnect_cnt) &&
				(dm->dm_dkev || !TAILQ_EMPTY(&dm->dm_refs->dm_replies)))) {
			// Send/reply kevents need to be installed or uninstalled
			if (dq != &_dispatch_mgr_q) {
				return &_dispatch_mgr_q;
			}
		}
		if (!(dm->dm_dkev && DISPATCH_MACH_KEVENT_ARMED(dm->dm_dkev)) ||
				(dm->ds_atomic_flags & DSF_CANCELED) || dr->dm_disconnect_cnt) {
			// The channel has pending messages to send.
			_dispatch_mach_send(dm);
		}
	} else if (dm->ds_atomic_flags & DSF_CANCELED){
		// The channel has been cancelled and needs to be uninstalled from the
		// manager queue. After uninstallation, the cancellation handler needs
		// to be delivered to the target queue.
		if (dm->ds_dkev || dm->dm_dkev || dr->dm_send ||
				!TAILQ_EMPTY(&dm->dm_refs->dm_replies)) {
			if (dq != &_dispatch_mgr_q) {
				return &_dispatch_mgr_q;
			}
			if (!_dispatch_mach_cancel(dm)) {
				return NULL;
			}
		}
		if (!dm->dm_cancel_handler_called) {
			if (dq != dm->do_targetq) {
				return dm->do_targetq;
			}
			_dispatch_mach_cancel_invoke(dm);
		}
	}
	return NULL;
}

DISPATCH_NOINLINE
void
_dispatch_mach_invoke(dispatch_mach_t dm, dispatch_object_t dou,
		dispatch_invoke_flags_t flags)
{
	_dispatch_queue_class_invoke(dm, dou._dc, flags, _dispatch_mach_invoke2);
}

unsigned long
_dispatch_mach_probe(dispatch_mach_t dm)
{
	// This function determines whether the mach channel needs to be invoked.
	// The order of tests here in probe and in invoke should be consistent.

	dispatch_mach_send_refs_t dr = dm->dm_refs;

	if (slowpath(!dm->ds_is_installed)) {
		// The channel needs to be installed on the manager queue.
		return true;
	} else if (_dispatch_queue_class_probe(dm)) {
		// The source has pending messages to deliver to the target queue.
		return true;
	} else if (dr->dm_sending) {
		// Sending and uninstallation below require the send lock, the channel
		// will be woken up when the lock is dropped <rdar://15132939&15203957>
		return false;
	} else if (dr->dm_tail &&
			(!(dm->dm_dkev && DISPATCH_MACH_KEVENT_ARMED(dm->dm_dkev)) ||
			(dm->ds_atomic_flags & DSF_CANCELED) || dr->dm_disconnect_cnt)) {
		// The channel has pending messages to send.
		return true;
	} else if (dm->ds_atomic_flags & DSF_CANCELED) {
		if (dm->ds_dkev || dm->dm_dkev || dr->dm_send ||
				!TAILQ_EMPTY(&dm->dm_refs->dm_replies) ||
				!dm->dm_cancel_handler_called) {
			// The channel needs to be uninstalled from the manager queue, or
			// the cancellation handler needs to be delivered to the target
			// queue.
			return true;
		}
	}
	// Nothing to do.
	return false;
}

#pragma mark -
#pragma mark dispatch_mach_msg_t

dispatch_mach_msg_t
dispatch_mach_msg_create(mach_msg_header_t *msg, size_t size,
		dispatch_mach_msg_destructor_t destructor, mach_msg_header_t **msg_ptr)
{
	if (slowpath(size < sizeof(mach_msg_header_t)) ||
			slowpath(destructor && !msg)) {
		DISPATCH_CLIENT_CRASH("Empty message");
	}
	dispatch_mach_msg_t dmsg = _dispatch_alloc(DISPATCH_VTABLE(mach_msg),
			sizeof(struct dispatch_mach_msg_s) +
			(destructor ? 0 : size - sizeof(dmsg->dmsg_msg)));
	if (destructor) {
		dmsg->dmsg_msg = msg;
	} else if (msg) {
		memcpy(dmsg->dmsg_buf, msg, size);
	}
	dmsg->do_next = DISPATCH_OBJECT_LISTLESS;
	dmsg->do_targetq = _dispatch_get_root_queue(_DISPATCH_QOS_CLASS_DEFAULT,
			false);
	dmsg->dmsg_destructor = destructor;
	dmsg->dmsg_size = size;
	if (msg_ptr) {
		*msg_ptr = _dispatch_mach_msg_get_msg(dmsg);
	}
	return dmsg;
}

void
_dispatch_mach_msg_dispose(dispatch_mach_msg_t dmsg)
{
	if (dmsg->dmsg_voucher) {
		_voucher_release(dmsg->dmsg_voucher);
		dmsg->dmsg_voucher = NULL;
	}
	switch (dmsg->dmsg_destructor) {
	case DISPATCH_MACH_MSG_DESTRUCTOR_DEFAULT:
		break;
	case DISPATCH_MACH_MSG_DESTRUCTOR_FREE:
		free(dmsg->dmsg_msg);
		break;
	case DISPATCH_MACH_MSG_DESTRUCTOR_VM_DEALLOCATE: {
		mach_vm_size_t vm_size = dmsg->dmsg_size;
		mach_vm_address_t vm_addr = (uintptr_t)dmsg->dmsg_msg;
		(void)dispatch_assume_zero(mach_vm_deallocate(mach_task_self(),
				vm_addr, vm_size));
		break;
	}}
}

static inline mach_msg_header_t*
_dispatch_mach_msg_get_msg(dispatch_mach_msg_t dmsg)
{
	return dmsg->dmsg_destructor ? dmsg->dmsg_msg :
			(mach_msg_header_t*)dmsg->dmsg_buf;
}

mach_msg_header_t*
dispatch_mach_msg_get_msg(dispatch_mach_msg_t dmsg, size_t *size_ptr)
{
	if (size_ptr) {
		*size_ptr = dmsg->dmsg_size;
	}
	return _dispatch_mach_msg_get_msg(dmsg);
}

size_t
_dispatch_mach_msg_debug(dispatch_mach_msg_t dmsg, char* buf, size_t bufsiz)
{
	size_t offset = 0;
	offset += dsnprintf(&buf[offset], bufsiz - offset, "%s[%p] = { ",
			dx_kind(dmsg), dmsg);
	offset += dsnprintf(&buf[offset], bufsiz - offset, "xrefcnt = 0x%x, "
			"refcnt = 0x%x, ", dmsg->do_xref_cnt + 1, dmsg->do_ref_cnt + 1);
	offset += dsnprintf(&buf[offset], bufsiz - offset, "opts/err = 0x%x, "
			"msgh[%p] = { ", dmsg->do_suspend_cnt, dmsg->dmsg_buf);
	mach_msg_header_t *hdr = _dispatch_mach_msg_get_msg(dmsg);
	if (hdr->msgh_id) {
		offset += dsnprintf(&buf[offset], bufsiz - offset, "id 0x%x, ",
				hdr->msgh_id);
	}
	if (hdr->msgh_size) {
		offset += dsnprintf(&buf[offset], bufsiz - offset, "size %u, ",
				hdr->msgh_size);
	}
	if (hdr->msgh_bits) {
		offset += dsnprintf(&buf[offset], bufsiz - offset, "bits <l %u, r %u",
				MACH_MSGH_BITS_LOCAL(hdr->msgh_bits),
				MACH_MSGH_BITS_REMOTE(hdr->msgh_bits));
		if (MACH_MSGH_BITS_OTHER(hdr->msgh_bits)) {
			offset += dsnprintf(&buf[offset], bufsiz - offset, ", o 0x%x",
					MACH_MSGH_BITS_OTHER(hdr->msgh_bits));
		}
		offset += dsnprintf(&buf[offset], bufsiz - offset, ">, ");
	}
	if (hdr->msgh_local_port && hdr->msgh_remote_port) {
		offset += dsnprintf(&buf[offset], bufsiz - offset, "local 0x%x, "
				"remote 0x%x", hdr->msgh_local_port, hdr->msgh_remote_port);
	} else if (hdr->msgh_local_port) {
		offset += dsnprintf(&buf[offset], bufsiz - offset, "local 0x%x",
				hdr->msgh_local_port);
	} else if (hdr->msgh_remote_port) {
		offset += dsnprintf(&buf[offset], bufsiz - offset, "remote 0x%x",
				hdr->msgh_remote_port);
	} else {
		offset += dsnprintf(&buf[offset], bufsiz - offset, "no ports");
	}
	offset += dsnprintf(&buf[offset], bufsiz - offset, " } }");
	return offset;
}

#pragma mark -
#pragma mark dispatch_mig_server

mach_msg_return_t
dispatch_mig_server(dispatch_source_t ds, size_t maxmsgsz,
		dispatch_mig_callback_t callback)
{
	mach_msg_options_t options = MACH_RCV_MSG | MACH_RCV_TIMEOUT
		| MACH_RCV_TRAILER_ELEMENTS(MACH_RCV_TRAILER_CTX)
		| MACH_RCV_TRAILER_TYPE(MACH_MSG_TRAILER_FORMAT_0) | MACH_RCV_VOUCHER;
	mach_msg_options_t tmp_options;
	mig_reply_error_t *bufTemp, *bufRequest, *bufReply;
	mach_msg_return_t kr = 0;
	uint64_t assertion_token = 0;
	unsigned int cnt = 1000; // do not stall out serial queues
	boolean_t demux_success;
	bool received = false;
	size_t rcv_size = maxmsgsz + MAX_TRAILER_SIZE;

	// XXX FIXME -- allocate these elsewhere
	bufRequest = alloca(rcv_size);
	bufReply = alloca(rcv_size);
	bufReply->Head.msgh_size = 0;
	bufRequest->RetCode = 0;

#if DISPATCH_DEBUG
	options |= MACH_RCV_LARGE; // rdar://problem/8422992
#endif
	tmp_options = options;
	// XXX FIXME -- change this to not starve out the target queue
	for (;;) {
		if (DISPATCH_OBJECT_SUSPENDED(ds) || (--cnt == 0)) {
			options &= ~MACH_RCV_MSG;
			tmp_options &= ~MACH_RCV_MSG;

			if (!(tmp_options & MACH_SEND_MSG)) {
				goto out;
			}
		}
		kr = mach_msg(&bufReply->Head, tmp_options, bufReply->Head.msgh_size,
				(mach_msg_size_t)rcv_size, (mach_port_t)ds->ds_ident_hack, 0,0);

		tmp_options = options;

		if (slowpath(kr)) {
			switch (kr) {
			case MACH_SEND_INVALID_DEST:
			case MACH_SEND_TIMED_OUT:
				if (bufReply->Head.msgh_bits & MACH_MSGH_BITS_COMPLEX) {
					mach_msg_destroy(&bufReply->Head);
				}
				break;
			case MACH_RCV_TIMED_OUT:
				// Don't return an error if a message was sent this time or
				// a message was successfully received previously
				// rdar://problems/7363620&7791738
				if(bufReply->Head.msgh_remote_port || received) {
					kr = MACH_MSG_SUCCESS;
				}
				break;
			case MACH_RCV_INVALID_NAME:
				break;
#if DISPATCH_DEBUG
			case MACH_RCV_TOO_LARGE:
				// receive messages that are too large and log their id and size
				// rdar://problem/8422992
				tmp_options &= ~MACH_RCV_LARGE;
				size_t large_size = bufReply->Head.msgh_size + MAX_TRAILER_SIZE;
				void *large_buf = malloc(large_size);
				if (large_buf) {
					rcv_size = large_size;
					bufReply = large_buf;
				}
				if (!mach_msg(&bufReply->Head, tmp_options, 0,
						(mach_msg_size_t)rcv_size,
						(mach_port_t)ds->ds_ident_hack, 0, 0)) {
					_dispatch_log("BUG in libdispatch client: "
							"dispatch_mig_server received message larger than "
							"requested size %zd: id = 0x%x, size = %d",
							maxmsgsz, bufReply->Head.msgh_id,
							bufReply->Head.msgh_size);
				}
				if (large_buf) {
					free(large_buf);
				}
				// fall through
#endif
			default:
				_dispatch_bug_mach_client(
						"dispatch_mig_server: mach_msg() failed", kr);
				break;
			}
			goto out;
		}

		if (!(tmp_options & MACH_RCV_MSG)) {
			goto out;
		}

		if (assertion_token) {
#if DISPATCH_USE_IMPORTANCE_ASSERTION
			int r = proc_importance_assertion_complete(assertion_token);
			(void)dispatch_assume_zero(r);
#endif
			assertion_token = 0;
		}
		received = true;

		bufTemp = bufRequest;
		bufRequest = bufReply;
		bufReply = bufTemp;

#if DISPATCH_USE_IMPORTANCE_ASSERTION
		int r = proc_importance_assertion_begin_with_msg(&bufRequest->Head,
				NULL, &assertion_token);
		if (r && slowpath(r != EIO)) {
			(void)dispatch_assume_zero(r);
		}
#endif
		_voucher_replace(voucher_create_with_mach_msg(&bufRequest->Head));
		demux_success = callback(&bufRequest->Head, &bufReply->Head);

		if (!demux_success) {
			// destroy the request - but not the reply port
			bufRequest->Head.msgh_remote_port = 0;
			mach_msg_destroy(&bufRequest->Head);
		} else if (!(bufReply->Head.msgh_bits & MACH_MSGH_BITS_COMPLEX)) {
			// if MACH_MSGH_BITS_COMPLEX is _not_ set, then bufReply->RetCode
			// is present
			if (slowpath(bufReply->RetCode)) {
				if (bufReply->RetCode == MIG_NO_REPLY) {
					continue;
				}

				// destroy the request - but not the reply port
				bufRequest->Head.msgh_remote_port = 0;
				mach_msg_destroy(&bufRequest->Head);
			}
		}

		if (bufReply->Head.msgh_remote_port) {
			tmp_options |= MACH_SEND_MSG;
			if (MACH_MSGH_BITS_REMOTE(bufReply->Head.msgh_bits) !=
					MACH_MSG_TYPE_MOVE_SEND_ONCE) {
				tmp_options |= MACH_SEND_TIMEOUT;
			}
		}
	}

out:
	if (assertion_token) {
#if DISPATCH_USE_IMPORTANCE_ASSERTION
		int r = proc_importance_assertion_complete(assertion_token);
		(void)dispatch_assume_zero(r);
#endif
	}

	return kr;
}

#endif /* HAVE_MACH */

#pragma mark -
#pragma mark dispatch_source_debug

DISPATCH_NOINLINE
static const char *
_evfiltstr(short filt)
{
	switch (filt) {
#define _evfilt2(f) case (f): return #f
	_evfilt2(EVFILT_READ);
	_evfilt2(EVFILT_WRITE);
	_evfilt2(EVFILT_AIO);
	_evfilt2(EVFILT_VNODE);
	_evfilt2(EVFILT_PROC);
	_evfilt2(EVFILT_SIGNAL);
	_evfilt2(EVFILT_TIMER);
#if HAVE_MACH
	_evfilt2(EVFILT_MACHPORT);
	_evfilt2(DISPATCH_EVFILT_MACH_NOTIFICATION);
#endif
	_evfilt2(EVFILT_FS);
	_evfilt2(EVFILT_USER);
#ifdef EVFILT_VM
	_evfilt2(EVFILT_VM);
#endif
#ifdef EVFILT_SOCK
	_evfilt2(EVFILT_SOCK);
#endif
#ifdef EVFILT_MEMORYSTATUS
	_evfilt2(EVFILT_MEMORYSTATUS);
#endif

	_evfilt2(DISPATCH_EVFILT_TIMER);
	_evfilt2(DISPATCH_EVFILT_CUSTOM_ADD);
	_evfilt2(DISPATCH_EVFILT_CUSTOM_OR);
	default:
		return "EVFILT_missing";
	}
}

#if DISPATCH_DEBUG
static const char *
_evflagstr2(uint16_t *flagsp)
{
#define _evflag2(f) \
	if ((*flagsp & (f)) == (f) && (f)) { \
		*flagsp &= ~(f); \
		return #f "|"; \
	}
	_evflag2(EV_ADD);
	_evflag2(EV_DELETE);
	_evflag2(EV_ENABLE);
	_evflag2(EV_DISABLE);
	_evflag2(EV_ONESHOT);
	_evflag2(EV_CLEAR);
	_evflag2(EV_RECEIPT);
	_evflag2(EV_DISPATCH);
	_evflag2(EV_UDATA_SPECIFIC);
#ifdef EV_POLL
	_evflag2(EV_POLL);
#endif
#ifdef EV_OOBAND
	_evflag2(EV_OOBAND);
#endif
	_evflag2(EV_ERROR);
	_evflag2(EV_EOF);
	*flagsp = 0;
	return "EV_UNKNOWN ";
}

DISPATCH_NOINLINE
static const char *
_evflagstr(uint16_t flags, char *str, size_t strsize)
{
	str[0] = 0;
	while (flags) {
		strlcat(str, _evflagstr2(&flags), strsize);
	}
	size_t sz = strlen(str);
	if (sz) str[sz-1] = 0;
	return str;
}
#endif

static size_t
_dispatch_source_debug_attr(dispatch_source_t ds, char* buf, size_t bufsiz)
{
	dispatch_queue_t target = ds->do_targetq;
	return dsnprintf(buf, bufsiz, "target = %s[%p], ident = 0x%lx, "
			"mask = 0x%lx, pending_data = 0x%lx, registered = %d, "
			"armed = %d, deleted = %d%s%s, canceled = %d, needs_mgr = %d, ",
			target && target->dq_label ? target->dq_label : "", target,
			ds->ds_ident_hack, ds->ds_pending_data_mask, ds->ds_pending_data,
			ds->ds_is_installed, (bool)(ds->ds_atomic_flags & DSF_ARMED),
			(bool)(ds->ds_atomic_flags & DSF_DELETED), ds->ds_pending_delete ?
			" (pending)" : "", (ds->ds_atomic_flags & DSF_ONESHOT) ?
			" (oneshot)" : "", (bool)(ds->ds_atomic_flags & DSF_CANCELED),
			ds->ds_needs_mgr);
}

static size_t
_dispatch_timer_debug_attr(dispatch_source_t ds, char* buf, size_t bufsiz)
{
	dispatch_source_refs_t dr = ds->ds_refs;
<<<<<<< HEAD
	return dsnprintf(buf, bufsiz, "timer = { target = 0x%llx, deadline = 0x%llx,"
			" last_fire = 0x%llx, interval = 0x%llx, flags = 0x%lx }, ",
			(unsigned long long)ds_timer(dr).target, (unsigned long long)ds_timer(dr).deadline,
			(unsigned long long)ds_timer(dr).last_fire, (unsigned long long)ds_timer(dr).interval,
			ds_timer(dr).flags);
=======
	return dsnprintf(buf, bufsiz, "timer = { target = 0x%llx, deadline = 0x%llx"
			", last_fire = 0x%llx, interval = 0x%llx, flags = 0x%lx }, ",
			(unsigned long long)ds_timer(dr).target,
			(unsigned long long)ds_timer(dr).deadline,
			(unsigned long long)ds_timer(dr).last_fire,
			(unsigned long long)ds_timer(dr).interval, ds_timer(dr).flags);
>>>>>>> a535573e
}

size_t
_dispatch_source_debug(dispatch_source_t ds, char* buf, size_t bufsiz)
{
	size_t offset = 0;
	offset += dsnprintf(&buf[offset], bufsiz - offset, "%s[%p] = { ",
			dx_kind(ds), ds);
	offset += _dispatch_object_debug_attr(ds, &buf[offset], bufsiz - offset);
	offset += _dispatch_source_debug_attr(ds, &buf[offset], bufsiz - offset);
	if (ds->ds_is_timer) {
		offset += _dispatch_timer_debug_attr(ds, &buf[offset], bufsiz - offset);
	}
	offset += dsnprintf(&buf[offset], bufsiz - offset, "kevent = %p%s, "
			"filter = %s }", ds->ds_dkev,  ds->ds_is_direct_kevent ? " (direct)"
			: "", ds->ds_dkev ? _evfiltstr(ds->ds_dkev->dk_kevent.filter) :
			"????");
	return offset;
}

#if HAVE_MACH
static size_t
_dispatch_mach_debug_attr(dispatch_mach_t dm, char* buf, size_t bufsiz)
{
	dispatch_queue_t target = dm->do_targetq;
	return dsnprintf(buf, bufsiz, "target = %s[%p], receive = 0x%x, "
			"send = 0x%x, send-possible = 0x%x%s, checkin = 0x%x%s, "
			"sending = %d, disconnected = %d, canceled = %d ",
			target && target->dq_label ? target->dq_label : "", target,
			dm->ds_dkev ?(mach_port_t)dm->ds_dkev->dk_kevent.ident:0,
			dm->dm_refs->dm_send,
			dm->dm_dkev ?(mach_port_t)dm->dm_dkev->dk_kevent.ident:0,
			dm->dm_dkev && DISPATCH_MACH_KEVENT_ARMED(dm->dm_dkev) ?
			" (armed)" : "", dm->dm_refs->dm_checkin_port,
			dm->dm_refs->dm_checkin ? " (pending)" : "",
			dm->dm_refs->dm_sending, dm->dm_refs->dm_disconnect_cnt,
			(bool)(dm->ds_atomic_flags & DSF_CANCELED));
}

size_t
_dispatch_mach_debug(dispatch_mach_t dm, char* buf, size_t bufsiz)
{
	size_t offset = 0;
	offset += dsnprintf(&buf[offset], bufsiz - offset, "%s[%p] = { ",
			dm->dq_label && !dm->dm_cancel_handler_called ? dm->dq_label :
			dx_kind(dm), dm);
	offset += _dispatch_object_debug_attr(dm, &buf[offset], bufsiz - offset);
	offset += _dispatch_mach_debug_attr(dm, &buf[offset], bufsiz - offset);
	offset += dsnprintf(&buf[offset], bufsiz - offset, "}");
	return offset;
}
<<<<<<< HEAD
#endif
=======
#endif // HAVE_MACH
>>>>>>> a535573e

#if DISPATCH_DEBUG
DISPATCH_NOINLINE
static void
_dispatch_kevent_debug(const _dispatch_kevent_qos_s* kev, const char* str)
{
	char flagstr[256];
	_dispatch_debug("kevent[%p] = { ident = 0x%llx, filter = %s, "
			"flags = %s (0x%x), fflags = 0x%x, data = 0x%llx, udata = 0x%llx, "
			"ext[0] = 0x%llx, ext[1] = 0x%llx }: %s", kev, kev->ident,
			_evfiltstr(kev->filter), _evflagstr(kev->flags, flagstr,
			sizeof(flagstr)), kev->flags, kev->fflags, kev->data, kev->udata,
#if DISPATCH_USE_KEVENT_QOS
			kev->ext[0], kev->ext[1],
#else
			0ull, 0ull,
#endif
			str);
}

static void
_dispatch_kevent_debugger2(void *context)
{
	struct sockaddr sa;
	socklen_t sa_len = sizeof(sa);
	int c, fd = (int)(long)context;
	unsigned int i;
	dispatch_kevent_t dk;
	dispatch_source_t ds;
	dispatch_source_refs_t dr;
	FILE *debug_stream;

	c = accept(fd, &sa, &sa_len);
	if (c == -1) {
		if (errno != EAGAIN) {
			(void)dispatch_assume_zero(errno);
		}
		return;
	}
#if 0
	int r = fcntl(c, F_SETFL, 0); // disable non-blocking IO
	if (r == -1) {
		(void)dispatch_assume_zero(errno);
	}
#endif
	debug_stream = fdopen(c, "a");
	if (!dispatch_assume(debug_stream)) {
		close(c);
		return;
	}

	fprintf(debug_stream, "HTTP/1.0 200 OK\r\n");
	fprintf(debug_stream, "Content-type: text/html\r\n");
	fprintf(debug_stream, "Pragma: nocache\r\n");
	fprintf(debug_stream, "\r\n");
	fprintf(debug_stream, "<html>\n");
	fprintf(debug_stream, "<head><title>PID %u</title></head>\n", getpid());
	fprintf(debug_stream, "<body>\n<ul>\n");

	for (i = 0; i < DSL_HASH_SIZE; i++) {
		if (TAILQ_EMPTY(&_dispatch_sources[i])) {
			continue;
		}
		TAILQ_FOREACH(dk, &_dispatch_sources[i], dk_list) {
			fprintf(debug_stream, "\t<br><li>DK %p ident %lu filter %s flags "
					"0x%hx fflags 0x%x data 0x%lx udata %p\n",
					dk, (unsigned long)dk->dk_kevent.ident,
					_evfiltstr(dk->dk_kevent.filter), dk->dk_kevent.flags,
					dk->dk_kevent.fflags, (unsigned long)dk->dk_kevent.data,
					(void*)dk->dk_kevent.udata);
			fprintf(debug_stream, "\t\t<ul>\n");
			TAILQ_FOREACH(dr, &dk->dk_sources, dr_list) {
				ds = _dispatch_source_from_refs(dr);
				fprintf(debug_stream, "\t\t\t<li>DS %p refcnt 0x%x suspend "
						"0x%x data 0x%lx mask 0x%lx flags 0x%x</li>\n",
						ds, ds->do_ref_cnt + 1, ds->do_suspend_cnt,
						ds->ds_pending_data, ds->ds_pending_data_mask,
						ds->ds_atomic_flags);
				if (ds->do_suspend_cnt == DISPATCH_OBJECT_SUSPEND_LOCK) {
					dispatch_queue_t dq = ds->do_targetq;
					fprintf(debug_stream, "\t\t<br>DQ: %p refcnt 0x%x suspend "
							"0x%x label: %s\n", dq, dq->do_ref_cnt + 1,
							dq->do_suspend_cnt, dq->dq_label ? dq->dq_label:"");
				}
			}
			fprintf(debug_stream, "\t\t</ul>\n");
			fprintf(debug_stream, "\t</li>\n");
		}
	}
	fprintf(debug_stream, "</ul>\n</body>\n</html>\n");
	fflush(debug_stream);
	fclose(debug_stream);
}

static void
_dispatch_kevent_debugger2_cancel(void *context)
{
	int ret, fd = (int)(long)context;

	ret = close(fd);
	if (ret != -1) {
		(void)dispatch_assume_zero(errno);
	}
}

static void
_dispatch_kevent_debugger(void *context DISPATCH_UNUSED)
{
	union {
		struct sockaddr_in sa_in;
		struct sockaddr sa;
	} sa_u = {
		.sa_in = {
			.sin_family = AF_INET,
			.sin_addr = { htonl(INADDR_LOOPBACK), },
		},
	};
	dispatch_source_t ds;
	const char *valstr;
	int val, r, fd, sock_opt = 1;
	socklen_t slen = sizeof(sa_u);

#ifndef __linux__
	if (issetugid()) {
		return;
	}
#endif
	valstr = getenv("LIBDISPATCH_DEBUGGER");
	if (!valstr) {
		return;
	}
	val = atoi(valstr);
	if (val == 2) {
		sa_u.sa_in.sin_addr.s_addr = 0;
	}
	fd = socket(PF_INET, SOCK_STREAM, 0);
	if (fd == -1) {
		(void)dispatch_assume_zero(errno);
		return;
	}
	r = setsockopt(fd, SOL_SOCKET, SO_REUSEADDR, (void *)&sock_opt,
			(socklen_t) sizeof sock_opt);
	if (r == -1) {
		(void)dispatch_assume_zero(errno);
		goto out_bad;
	}
#if 0
	r = fcntl(fd, F_SETFL, O_NONBLOCK);
	if (r == -1) {
		(void)dispatch_assume_zero(errno);
		goto out_bad;
	}
#endif
	r = bind(fd, &sa_u.sa, sizeof(sa_u));
	if (r == -1) {
		(void)dispatch_assume_zero(errno);
		goto out_bad;
	}
	r = listen(fd, SOMAXCONN);
	if (r == -1) {
		(void)dispatch_assume_zero(errno);
		goto out_bad;
	}
	r = getsockname(fd, &sa_u.sa, &slen);
	if (r == -1) {
		(void)dispatch_assume_zero(errno);
		goto out_bad;
	}

	ds = dispatch_source_create(DISPATCH_SOURCE_TYPE_READ, (uintptr_t)fd, 0,
			&_dispatch_mgr_q);
	if (dispatch_assume(ds)) {
		_dispatch_log("LIBDISPATCH: debug port: %hu",
				(in_port_t)ntohs(sa_u.sa_in.sin_port));

		/* ownership of fd transfers to ds */
		dispatch_set_context(ds, (void *)(long)fd);
		dispatch_source_set_event_handler_f(ds, _dispatch_kevent_debugger2);
		dispatch_source_set_cancel_handler_f(ds,
				_dispatch_kevent_debugger2_cancel);
		dispatch_resume(ds);

		return;
	}
out_bad:
	close(fd);
}

#if HAVE_MACH

#ifndef MACH_PORT_TYPE_SPREQUEST
#define MACH_PORT_TYPE_SPREQUEST 0x40000000
#endif

DISPATCH_NOINLINE
void
dispatch_debug_machport(mach_port_t name, const char* str)
{
	mach_port_type_t type;
	mach_msg_bits_t ns = 0, nr = 0, nso = 0, nd = 0;
	unsigned int dnreqs = 0, dnrsiz;
	kern_return_t kr = mach_port_type(mach_task_self(), name, &type);
	if (kr) {
		_dispatch_log("machport[0x%08x] = { error(0x%x) \"%s\" }: %s", name,
				kr, mach_error_string(kr), str);
		return;
	}
	if (type & MACH_PORT_TYPE_SEND) {
		(void)dispatch_assume_zero(mach_port_get_refs(mach_task_self(), name,
				MACH_PORT_RIGHT_SEND, &ns));
	}
	if (type & MACH_PORT_TYPE_SEND_ONCE) {
		(void)dispatch_assume_zero(mach_port_get_refs(mach_task_self(), name,
				MACH_PORT_RIGHT_SEND_ONCE, &nso));
	}
	if (type & MACH_PORT_TYPE_DEAD_NAME) {
		(void)dispatch_assume_zero(mach_port_get_refs(mach_task_self(), name,
				MACH_PORT_RIGHT_DEAD_NAME, &nd));
	}
	if (type & (MACH_PORT_TYPE_RECEIVE|MACH_PORT_TYPE_SEND)) {
		kr = mach_port_dnrequest_info(mach_task_self(), name, &dnrsiz, &dnreqs);
		if (kr != KERN_INVALID_RIGHT) (void)dispatch_assume_zero(kr);
	}
	if (type & MACH_PORT_TYPE_RECEIVE) {
		mach_port_status_t status = { .mps_pset = 0, };
		mach_msg_type_number_t cnt = MACH_PORT_RECEIVE_STATUS_COUNT;
		(void)dispatch_assume_zero(mach_port_get_refs(mach_task_self(), name,
				MACH_PORT_RIGHT_RECEIVE, &nr));
		(void)dispatch_assume_zero(mach_port_get_attributes(mach_task_self(),
				name, MACH_PORT_RECEIVE_STATUS, (void*)&status, &cnt));
		_dispatch_log("machport[0x%08x] = { R(%03u) S(%03u) SO(%03u) D(%03u) "
				"dnreqs(%03u) spreq(%s) nsreq(%s) pdreq(%s) srights(%s) "
				"sorights(%03u) qlim(%03u) msgcount(%03u) mkscount(%03u) "
				"seqno(%03u) }: %s", name, nr, ns, nso, nd, dnreqs,
				type & MACH_PORT_TYPE_SPREQUEST ? "Y":"N",
				status.mps_nsrequest ? "Y":"N", status.mps_pdrequest ? "Y":"N",
				status.mps_srights ? "Y":"N", status.mps_sorights,
				status.mps_qlimit, status.mps_msgcount, status.mps_mscount,
				status.mps_seqno, str);
	} else if (type & (MACH_PORT_TYPE_SEND|MACH_PORT_TYPE_SEND_ONCE|
			MACH_PORT_TYPE_DEAD_NAME)) {
		_dispatch_log("machport[0x%08x] = { R(%03u) S(%03u) SO(%03u) D(%03u) "
				"dnreqs(%03u) spreq(%s) }: %s", name, nr, ns, nso, nd, dnreqs,
				type & MACH_PORT_TYPE_SPREQUEST ? "Y":"N", str);
	} else {
		_dispatch_log("machport[0x%08x] = { type(0x%08x) }: %s", name, type,
				str);
	}
}

#endif // HAVE_MACH

#endif // DISPATCH_DEBUG<|MERGE_RESOLUTION|>--- conflicted
+++ resolved
@@ -148,11 +148,7 @@
 	dk->dk_kevent.ident = handle;
 	dk->dk_kevent.flags |= EV_ADD|EV_ENABLE;
 	dk->dk_kevent.fflags |= (uint32_t)mask;
-<<<<<<< HEAD
-	dk->dk_kevent.udata = (typeof(dk->dk_kevent.udata))dk;
-=======
 	dk->dk_kevent.udata = (_dispatch_kevent_qos_udata_t)dk;
->>>>>>> a535573e
 	TAILQ_INIT(&dk->dk_sources);
 
 	ds->ds_dkev = dk;
@@ -921,15 +917,9 @@
 	TAILQ_INSERT_TAIL(&_dispatch_sources[0],
 			&_dispatch_kevent_data_add, dk_list);
 	_dispatch_kevent_data_or.dk_kevent.udata =
-<<<<<<< HEAD
-			(typeof(_dispatch_kevent_data_or.dk_kevent.udata))&_dispatch_kevent_data_or;
-	_dispatch_kevent_data_add.dk_kevent.udata =
-			(typeof(_dispatch_kevent_data_or.dk_kevent.udata))&_dispatch_kevent_data_add;
-=======
 			(_dispatch_kevent_qos_udata_t)&_dispatch_kevent_data_or;
 	_dispatch_kevent_data_add.dk_kevent.udata =
 			(_dispatch_kevent_qos_udata_t)&_dispatch_kevent_data_add;
->>>>>>> a535573e
 #endif // !DISPATCH_USE_EV_UDATA_SPECIFIC
 }
 
@@ -1896,11 +1886,7 @@
 _dispatch_kevent_timer_set_delay(_dispatch_kevent_qos_s *ke, uint64_t delay,
 		uint64_t leeway, uint64_t nows[]) 
 {
-<<<<<<< HEAD
-	// call to return nows[]
-=======
 	// call to update nows[]
->>>>>>> a535573e
 	_dispatch_source_timer_now(nows, DISPATCH_TIMER_KIND_WALL); 
 	// adjust nsec based delay to msec based and ignore leeway	
 	delay /= 1000000L;
@@ -1911,10 +1897,6 @@
 }
 
 #else
-<<<<<<< HEAD
-
-=======
->>>>>>> a535573e
 static void 
 _dispatch_kevent_timer_set_delay(_dispatch_kevent_qos_s *ke, uint64_t delay,
 		uint64_t leeway, uint64_t nows[]) 
@@ -1928,11 +1910,7 @@
 		ke->ext[1] = leeway;
 	}
 }
-<<<<<<< HEAD
-#endif
-=======
 #endif // __linux__
->>>>>>> a535573e
 
 static bool
 _dispatch_timers_program2(uint64_t nows[], _dispatch_kevent_qos_s *ke,
@@ -4786,20 +4764,12 @@
 _dispatch_timer_debug_attr(dispatch_source_t ds, char* buf, size_t bufsiz)
 {
 	dispatch_source_refs_t dr = ds->ds_refs;
-<<<<<<< HEAD
-	return dsnprintf(buf, bufsiz, "timer = { target = 0x%llx, deadline = 0x%llx,"
-			" last_fire = 0x%llx, interval = 0x%llx, flags = 0x%lx }, ",
-			(unsigned long long)ds_timer(dr).target, (unsigned long long)ds_timer(dr).deadline,
-			(unsigned long long)ds_timer(dr).last_fire, (unsigned long long)ds_timer(dr).interval,
-			ds_timer(dr).flags);
-=======
 	return dsnprintf(buf, bufsiz, "timer = { target = 0x%llx, deadline = 0x%llx"
 			", last_fire = 0x%llx, interval = 0x%llx, flags = 0x%lx }, ",
 			(unsigned long long)ds_timer(dr).target,
 			(unsigned long long)ds_timer(dr).deadline,
 			(unsigned long long)ds_timer(dr).last_fire,
 			(unsigned long long)ds_timer(dr).interval, ds_timer(dr).flags);
->>>>>>> a535573e
 }
 
 size_t
@@ -4851,11 +4821,7 @@
 	offset += dsnprintf(&buf[offset], bufsiz - offset, "}");
 	return offset;
 }
-<<<<<<< HEAD
-#endif
-=======
 #endif // HAVE_MACH
->>>>>>> a535573e
 
 #if DISPATCH_DEBUG
 DISPATCH_NOINLINE
