--- conflicted
+++ resolved
@@ -147,22 +147,14 @@
 }
 
 uint64_t
-<<<<<<< HEAD
-_dispatch_time_to_nanoseconds(dispatch_time_t when)
-=======
 _dispatch_time_nanoseconds_since_epoch(dispatch_time_t when)
->>>>>>> a535573e
 {
 	if (when == DISPATCH_TIME_FOREVER) {
 		return DISPATCH_TIME_FOREVER;
 	}
 	if ((int64_t)when < 0) {
 		// time in nanoseconds since the POSIX epoch already
-<<<<<<< HEAD
-		return -(int64_t)when;
-=======
 		return (uint64_t)-(int64_t)when;
->>>>>>> a535573e
 	}
 	return _dispatch_get_nanoseconds() + _dispatch_timeout(when);
 }