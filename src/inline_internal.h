/*
 * Copyright (c) 2008-2013 Apple Inc. All rights reserved.
 *
 * @APPLE_APACHE_LICENSE_HEADER_START@
 *
 * Licensed under the Apache License, Version 2.0 (the "License");
 * you may not use this file except in compliance with the License.
 * You may obtain a copy of the License at
 *
 *     http://www.apache.org/licenses/LICENSE-2.0
 *
 * Unless required by applicable law or agreed to in writing, software
 * distributed under the License is distributed on an "AS IS" BASIS,
 * WITHOUT WARRANTIES OR CONDITIONS OF ANY KIND, either express or implied.
 * See the License for the specific language governing permissions and
 * limitations under the License.
 *
 * @APPLE_APACHE_LICENSE_HEADER_END@
 */

/*
 * IMPORTANT: This header file describes INTERNAL interfaces to libdispatch
 * which are subject to change in future releases of Mac OS X. Any applications
 * relying on these interfaces WILL break.
 */

#ifndef __DISPATCH_INLINE_INTERNAL__
#define __DISPATCH_INLINE_INTERNAL__

#ifndef __DISPATCH_INDIRECT__
#error "Please #include <dispatch/dispatch.h> instead of this file directly."
#include <dispatch/base.h> // for HeaderDoc
#endif

#if DISPATCH_USE_CLIENT_CALLOUT

DISPATCH_NOTHROW void
_dispatch_client_callout(void *ctxt, dispatch_function_t f);
DISPATCH_NOTHROW void
_dispatch_client_callout2(void *ctxt, size_t i, void (*f)(void *, size_t));
#if HAVE_MACH
DISPATCH_NOTHROW void
_dispatch_client_callout4(void *ctxt, dispatch_mach_reason_t reason,
		dispatch_mach_msg_t dmsg, mach_error_t error,
		dispatch_mach_handler_function_t f);
<<<<<<< HEAD
#endif
=======
#endif // HAVE_MACH
>>>>>>> a535573e

#else // !DISPATCH_USE_CLIENT_CALLOUT

DISPATCH_ALWAYS_INLINE
static inline void
_dispatch_client_callout(void *ctxt, dispatch_function_t f)
{
	return f(ctxt);
}

DISPATCH_ALWAYS_INLINE
static inline void
_dispatch_client_callout2(void *ctxt, size_t i, void (*f)(void *, size_t))
{
	return f(ctxt, i);
}

#if HAVE_MACH
DISPATCH_ALWAYS_INLINE
static inline void
_dispatch_client_callout4(void *ctxt, dispatch_mach_reason_t reason,
		dispatch_mach_msg_t dmsg, mach_error_t error,
		dispatch_mach_handler_function_t f)
{
	return f(ctxt, reason, dmsg, error);
}
<<<<<<< HEAD
#endif
=======
#endif // HAVE_MACH
>>>>>>> a535573e

#endif // !DISPATCH_USE_CLIENT_CALLOUT

#if !(USE_OBJC && __OBJC2__) && !defined(__cplusplus)

#pragma mark -
#pragma mark _os_object_t & dispatch_object_t

DISPATCH_ALWAYS_INLINE
static inline _os_object_t
_os_object_retain_internal_inline(_os_object_t obj)
{
	int ref_cnt = _os_object_refcnt_inc(obj);
	if (slowpath(ref_cnt <= 0)) {
		DISPATCH_CRASH("Resurrection of an object");
	}
	return obj;
}

DISPATCH_ALWAYS_INLINE
static inline void
_os_object_release_internal_inline(_os_object_t obj)
{
	int ref_cnt = _os_object_refcnt_dec(obj);
	if (fastpath(ref_cnt >= 0)) {
		return;
	}
	if (slowpath(ref_cnt < -1)) {
		DISPATCH_CRASH("Over-release of an object");
	}
#if DISPATCH_DEBUG
	if (slowpath(obj->os_obj_xref_cnt >= 0)) {
		DISPATCH_CRASH("Release while external references exist");
	}
#endif
	// _os_object_refcnt_dispose_barrier() is in _os_object_dispose()
	return _os_object_dispose(obj);
}

DISPATCH_ALWAYS_INLINE_NDEBUG
static inline void
_dispatch_retain(dispatch_object_t dou)
{
	(void)_os_object_retain_internal_inline(dou._os_obj);
}

DISPATCH_ALWAYS_INLINE_NDEBUG
static inline void
_dispatch_release(dispatch_object_t dou)
{
	_os_object_release_internal_inline(dou._os_obj);
}

#pragma mark -
#pragma mark dispatch_thread

DISPATCH_ALWAYS_INLINE
static inline void
_dispatch_wqthread_override_start(mach_port_t thread,
		pthread_priority_t priority)
{
#if HAVE_PTHREAD_WORKQUEUE_QOS
	if (!_dispatch_set_qos_class_enabled) return;
	(void)_pthread_workqueue_override_start_direct(thread, priority);
#else
	(void)thread; (void)priority;
#endif
}

DISPATCH_ALWAYS_INLINE
static inline void
_dispatch_wqthread_override_reset(void)
{
#if HAVE_PTHREAD_WORKQUEUE_QOS
	if (!_dispatch_set_qos_class_enabled) return;
	(void)_pthread_workqueue_override_reset();
#endif
}

DISPATCH_ALWAYS_INLINE
static inline void
_dispatch_thread_override_start(mach_port_t thread, pthread_priority_t priority)
{
#if HAVE_PTHREAD_WORKQUEUE_QOS
	if (!_dispatch_set_qos_class_enabled) return;
	(void)_pthread_override_qos_class_start_direct(thread, priority);
#else
	(void)thread; (void)priority;
#endif
}

DISPATCH_ALWAYS_INLINE
static inline void
_dispatch_thread_override_end(mach_port_t thread)
{
#if HAVE_PTHREAD_WORKQUEUE_QOS
	if (!_dispatch_set_qos_class_enabled) return;
	(void)_pthread_override_qos_class_end_direct(thread);
#else
	(void)thread;
#endif
}

#pragma mark -
#pragma mark dispatch_queue_t

static inline bool _dispatch_queue_need_override(dispatch_queue_t dq,
		pthread_priority_t pp);
static inline bool _dispatch_queue_need_override_retain(dispatch_queue_t dq,
		pthread_priority_t pp);
static inline bool _dispatch_queue_retain_if_override(dispatch_queue_t dq,
		pthread_priority_t pp);
static inline pthread_priority_t _dispatch_queue_get_override_priority(
		dispatch_queue_t dq);
static inline pthread_priority_t _dispatch_queue_reset_override_priority(
		dispatch_queue_t dq);
static inline pthread_priority_t _dispatch_get_defaultpriority(void);
static inline void _dispatch_set_defaultpriority_override(void);
static inline void _dispatch_reset_defaultpriority(pthread_priority_t priority);
static inline pthread_priority_t _dispatch_get_priority(void);
static inline void _dispatch_set_priority(pthread_priority_t priority);

DISPATCH_ALWAYS_INLINE
static inline dispatch_queue_t
_dispatch_queue_get_current(void)
{
	return (dispatch_queue_t)_dispatch_thread_getspecific(dispatch_queue_key);
}

DISPATCH_ALWAYS_INLINE
static inline void
_dispatch_queue_set_thread(dispatch_queue_t dq)
{
	// The manager queue uses dispatch_queue_drain but is thread bound
	if (!dq->dq_is_thread_bound) {
		dq->dq_thread = _dispatch_thread_port();
	}
}

DISPATCH_ALWAYS_INLINE
static inline void
_dispatch_queue_clear_thread(dispatch_queue_t dq)
{
	if (!dq->dq_is_thread_bound) {
		dq->dq_thread = MACH_PORT_NULL;
	}
}

DISPATCH_ALWAYS_INLINE
static inline bool
_dispatch_queue_push_list2(dispatch_queue_t dq, struct dispatch_object_s *head,
		struct dispatch_object_s *tail)
{
	struct dispatch_object_s *prev;
	tail->do_next = NULL;
	prev = dispatch_atomic_xchg2o(dq, dq_items_tail, tail, release);
	if (fastpath(prev)) {
		// if we crash here with a value less than 0x1000, then we are at a
		// known bug in client code for example, see _dispatch_queue_dispose
		// or _dispatch_atfork_child
		prev->do_next = head;
	}
	return (prev != NULL);
}

DISPATCH_ALWAYS_INLINE
static inline void
_dispatch_queue_push_list(dispatch_queue_t dq, dispatch_object_t _head,
		dispatch_object_t _tail, pthread_priority_t pp, unsigned int n)
{
	struct dispatch_object_s *head = _head._do, *tail = _tail._do;
	bool override = _dispatch_queue_need_override_retain(dq, pp);
	if (!fastpath(_dispatch_queue_push_list2(dq, head, tail))) {
		_dispatch_queue_push_list_slow(dq, pp, head, n, override);
	} else if (override) {
		_dispatch_queue_wakeup_with_qos_and_release(dq, pp);
	}
}

DISPATCH_ALWAYS_INLINE
static inline void
_dispatch_queue_push(dispatch_queue_t dq, dispatch_object_t _tail,
		pthread_priority_t pp)
{
	struct dispatch_object_s *tail = _tail._do;
	bool override = _dispatch_queue_need_override_retain(dq, pp);
	if (!fastpath(_dispatch_queue_push_list2(dq, tail, tail))) {
		_dispatch_queue_push_slow(dq, pp, tail, override);
	} else if (override) {
		_dispatch_queue_wakeup_with_qos_and_release(dq, pp);
	}
}

DISPATCH_ALWAYS_INLINE
static inline void
_dispatch_queue_push_wakeup(dispatch_queue_t dq, dispatch_object_t _tail,
		pthread_priority_t pp, bool wakeup)
{
	// caller assumed to have a reference on dq
	struct dispatch_object_s *tail = _tail._do;
	if (!fastpath(_dispatch_queue_push_list2(dq, tail, tail))) {
		_dispatch_queue_push_slow(dq, pp, tail, false);
	} else if (_dispatch_queue_need_override(dq, pp)) {
		_dispatch_queue_wakeup_with_qos(dq, pp);
	} else if (slowpath(wakeup)) {
		_dispatch_queue_wakeup(dq);
	}
}

struct _dispatch_identity_s {
	pthread_priority_t old_pri;
	pthread_priority_t old_pp;
	dispatch_queue_t old_dq;
};

DISPATCH_ALWAYS_INLINE
static inline void
_dispatch_root_queue_identity_assume(struct _dispatch_identity_s *di,
		dispatch_queue_t assumed_rq)
{
	di->old_dq = _dispatch_queue_get_current();
	di->old_pri = _dispatch_get_priority();
	di->old_pp = _dispatch_get_defaultpriority();

	dispatch_assert(dx_type(di->old_dq) == DISPATCH_QUEUE_ROOT_TYPE);
	dispatch_assert(dx_type(assumed_rq) == DISPATCH_QUEUE_ROOT_TYPE);

	_dispatch_wqthread_override_start(_dispatch_thread_port(), di->old_pri);
	_dispatch_set_priority(assumed_rq->dq_priority);
	_dispatch_reset_defaultpriority(assumed_rq->dq_priority);
	_dispatch_thread_setspecific(dispatch_queue_key, assumed_rq);
}

DISPATCH_ALWAYS_INLINE
static inline void
_dispatch_root_queue_identity_restore(struct _dispatch_identity_s *di)
{
	_dispatch_thread_setspecific(dispatch_queue_key, di->old_dq);
	_dispatch_set_priority(di->old_pri);
	_dispatch_reset_defaultpriority(di->old_pp);
	// Ensure that the root queue sees that this thread was overridden.
	_dispatch_set_defaultpriority_override();
}

typedef dispatch_queue_t
_dispatch_queue_class_invoke_handler_t(dispatch_object_t,
		_dispatch_thread_semaphore_t*);

DISPATCH_ALWAYS_INLINE
static inline void
_dispatch_queue_class_invoke(dispatch_object_t dou,
		dispatch_continuation_t dc, dispatch_invoke_flags_t flags,
		_dispatch_queue_class_invoke_handler_t invoke)
{
	pthread_priority_t p = 0;
	dispatch_queue_t dq = dou._dq;
	bool owning = !slowpath(flags & DISPATCH_INVOKE_STEALING);
	bool overriding = slowpath(flags & DISPATCH_INVOKE_OVERRIDING);

	if (!slowpath(DISPATCH_OBJECT_SUSPENDED(dq)) &&
			fastpath(dispatch_atomic_cmpxchg2o(dq, dq_running, 0, 1, acquire))){
		_dispatch_queue_set_thread(dq);

		dispatch_queue_t tq = NULL;
		_dispatch_thread_semaphore_t sema = 0;
		struct _dispatch_identity_s di;

		if (overriding) {
			_dispatch_object_debug(dq, "stolen onto thread 0x%x, 0x%lx",
					dq->dq_thread, _dispatch_get_defaultpriority());
			_dispatch_root_queue_identity_assume(&di, dc->dc_other);
		}

		tq = invoke(dq, &sema);
		_dispatch_queue_clear_thread(dq);

		if (!owning && !sema && tq && tq != dq->do_targetq) {
			/*
			 * When (tq && tq != dq->do_targetq) this is a source or mach
			 * channel asking to get to their manager queue.
			 *
			 * Since stealers cannot call _dispatch_queue_push_queue and
			 * retarget those, they need ot destroy the override so that
			 * when waking those sources or mach channels on their target queue
			 * we don't risk a stealer taking them over and not be able to
			 * retarget again, effectively live-locking them.
			 *
			 * Also, we're in the `overriding` case so the thread will be marked
			 * dirty by _dispatch_root_queue_identity_restore anyway
			 * so forgetting about p is fine.
			 */
			(void)_dispatch_queue_reset_override_priority(dq);
			p = 0;
		} else if (sema || tq || DISPATCH_OBJECT_SUSPENDED(dq)) {
			p = _dispatch_queue_get_override_priority(dq);
		} else {
			p = _dispatch_queue_reset_override_priority(dq);
		}
		if (overriding) {
			_dispatch_root_queue_identity_restore(&di);
		} else {
			if (p > (dq->dq_priority & _PTHREAD_PRIORITY_QOS_CLASS_MASK)) {
				// Ensure that the root queue sees that this thread was overridden.
				_dispatch_set_defaultpriority_override();
			}
		}

		uint32_t running = dispatch_atomic_dec2o(dq, dq_running, release);
		if (sema) {
			_dispatch_thread_semaphore_signal(sema);
		} else if (owning && tq) {
			_dispatch_introspection_queue_item_complete(dq);
			return _dispatch_queue_push_queue(tq, dq, p);
		}
		if (!owning && running == 0) {
			_dispatch_introspection_queue_item_complete(dq);
			return _dispatch_queue_wakeup_with_qos_and_release(dq, p);
		}
	} else if (overriding) {
		mach_port_t th = dq->dq_thread;
		if (th) {
			p = _dispatch_queue_get_override_priority(dq);
			_dispatch_object_debug(dq, "overriding thr 0x%x to priority 0x%lx",
					th, p);
			_dispatch_wqthread_override_start(th, p);
		}
	}

	_dispatch_introspection_queue_item_complete(dq);
	if (owning) {
		dq->do_next = DISPATCH_OBJECT_LISTLESS;
		if (!dispatch_atomic_sub2o(dq, do_suspend_cnt,
				DISPATCH_OBJECT_SUSPEND_LOCK, seq_cst)) {
			// seq_cst with atomic store to suspend_cnt <rdar://problem/11915417>
			if (dispatch_atomic_load2o(dq, dq_running, seq_cst) == 0) {
				// verify that the queue is idle
				return _dispatch_queue_wakeup_with_qos_and_release(dq, p);
			}
		}
	}
	_dispatch_release(dq); // added when the queue is put on the list
}

DISPATCH_ALWAYS_INLINE
static inline unsigned long
_dispatch_queue_class_probe(dispatch_object_t dou)
{
	dispatch_queue_t dq = dou._dq;
	struct dispatch_object_s *tail;
	// seq_cst with atomic store to suspend_cnt <rdar://problem/14637483>
	tail = dispatch_atomic_load2o(dq, dq_items_tail, seq_cst);
	return (unsigned long)slowpath(tail != NULL);
}

DISPATCH_ALWAYS_INLINE
static inline bool
_dispatch_object_suspended(dispatch_object_t dou)
{
	struct dispatch_object_s *obj = dou._do;
	unsigned int suspend_cnt;
	// seq_cst with atomic store to tail <rdar://problem/14637483>
	suspend_cnt = dispatch_atomic_load2o(obj, do_suspend_cnt, seq_cst);
	return slowpath(suspend_cnt >= DISPATCH_OBJECT_SUSPEND_INTERVAL);
}

DISPATCH_ALWAYS_INLINE DISPATCH_CONST
static inline dispatch_queue_t
_dispatch_get_root_queue(qos_class_t priority, bool overcommit)
{
	if (overcommit) switch (priority) {
	case _DISPATCH_QOS_CLASS_MAINTENANCE:
		return &_dispatch_root_queues[
				DISPATCH_ROOT_QUEUE_IDX_MAINTENANCE_QOS_OVERCOMMIT];
	case _DISPATCH_QOS_CLASS_BACKGROUND:
		return &_dispatch_root_queues[
				DISPATCH_ROOT_QUEUE_IDX_BACKGROUND_QOS_OVERCOMMIT];
	case _DISPATCH_QOS_CLASS_UTILITY:
		return &_dispatch_root_queues[
				DISPATCH_ROOT_QUEUE_IDX_UTILITY_QOS_OVERCOMMIT];
	case _DISPATCH_QOS_CLASS_DEFAULT:
		return &_dispatch_root_queues[
				DISPATCH_ROOT_QUEUE_IDX_DEFAULT_QOS_OVERCOMMIT];
	case _DISPATCH_QOS_CLASS_USER_INITIATED:
		return &_dispatch_root_queues[
				DISPATCH_ROOT_QUEUE_IDX_USER_INITIATED_QOS_OVERCOMMIT];
	case _DISPATCH_QOS_CLASS_USER_INTERACTIVE:
		return &_dispatch_root_queues[
				DISPATCH_ROOT_QUEUE_IDX_USER_INTERACTIVE_QOS_OVERCOMMIT];
	} else switch (priority) {
	case _DISPATCH_QOS_CLASS_MAINTENANCE:
		return &_dispatch_root_queues[DISPATCH_ROOT_QUEUE_IDX_MAINTENANCE_QOS];
	case _DISPATCH_QOS_CLASS_BACKGROUND:
		return &_dispatch_root_queues[DISPATCH_ROOT_QUEUE_IDX_BACKGROUND_QOS];
	case _DISPATCH_QOS_CLASS_UTILITY:
		return &_dispatch_root_queues[DISPATCH_ROOT_QUEUE_IDX_UTILITY_QOS];
	case _DISPATCH_QOS_CLASS_DEFAULT:
		return &_dispatch_root_queues[DISPATCH_ROOT_QUEUE_IDX_DEFAULT_QOS];
	case _DISPATCH_QOS_CLASS_USER_INITIATED:
		return &_dispatch_root_queues[
				DISPATCH_ROOT_QUEUE_IDX_USER_INITIATED_QOS];
	case _DISPATCH_QOS_CLASS_USER_INTERACTIVE:
		return &_dispatch_root_queues[
				DISPATCH_ROOT_QUEUE_IDX_USER_INTERACTIVE_QOS];
	}
	return NULL;
}

// Note to later developers: ensure that any initialization changes are
// made for statically allocated queues (i.e. _dispatch_main_q).
static inline void
_dispatch_queue_init(dispatch_queue_t dq)
{
	dq->do_next = (struct dispatch_queue_s *)DISPATCH_OBJECT_LISTLESS;

	dq->dq_running = 0;
	dq->dq_width = 1;
	dq->dq_override_voucher = DISPATCH_NO_VOUCHER;
	dq->dq_serialnum = dispatch_atomic_inc_orig(&_dispatch_queue_serial_numbers,
			relaxed);
}

DISPATCH_ALWAYS_INLINE
static inline void
_dispatch_queue_set_bound_thread(dispatch_queue_t dq)
{
	//Tag thread-bound queues with the owning thread
	dispatch_assert(dq->dq_is_thread_bound);
	dq->dq_thread = _dispatch_thread_port();
}

DISPATCH_ALWAYS_INLINE
static inline void
_dispatch_queue_clear_bound_thread(dispatch_queue_t dq)
{
	dispatch_assert(dq->dq_is_thread_bound);
	dq->dq_thread = MACH_PORT_NULL;
}

DISPATCH_ALWAYS_INLINE
static inline mach_port_t
_dispatch_queue_get_bound_thread(dispatch_queue_t dq)
{
	dispatch_assert(dq->dq_is_thread_bound);
	return dq->dq_thread;
}

DISPATCH_ALWAYS_INLINE
static inline dispatch_pthread_root_queue_observer_hooks_t
_dispatch_get_pthread_root_queue_observer_hooks(void)
{
	return _dispatch_thread_getspecific(
			dispatch_pthread_root_queue_observer_hooks_key);
}

DISPATCH_ALWAYS_INLINE
static inline void
_dispatch_set_pthread_root_queue_observer_hooks(
		dispatch_pthread_root_queue_observer_hooks_t observer_hooks)
{
	_dispatch_thread_setspecific(dispatch_pthread_root_queue_observer_hooks_key,
			observer_hooks);
}

#pragma mark -
#pragma mark dispatch_priority

DISPATCH_ALWAYS_INLINE
static inline pthread_priority_t
_dispatch_get_defaultpriority(void)
{
#if HAVE_PTHREAD_WORKQUEUE_QOS
	pthread_priority_t priority = (uintptr_t)_dispatch_thread_getspecific(
			dispatch_defaultpriority_key);
	return priority;
#else
	return 0;
#endif
}

DISPATCH_ALWAYS_INLINE
static inline void
_dispatch_reset_defaultpriority(pthread_priority_t priority)
{
#if HAVE_PTHREAD_WORKQUEUE_QOS
	pthread_priority_t old_priority = _dispatch_get_defaultpriority();
	// If an inner-loop or'd in the override flag to the per-thread priority,
	// it needs to be propagated up the chain.
	priority |= old_priority & _PTHREAD_PRIORITY_OVERRIDE_FLAG;

	if (slowpath(priority != old_priority)) {
		_dispatch_thread_setspecific(dispatch_defaultpriority_key,
				(void*)priority);
	}
#else
	(void)priority;
#endif
}

DISPATCH_ALWAYS_INLINE
static inline void
_dispatch_set_defaultpriority_override(void)
{
#if HAVE_PTHREAD_WORKQUEUE_QOS
	pthread_priority_t old_priority = _dispatch_get_defaultpriority();
	pthread_priority_t priority = old_priority |
			_PTHREAD_PRIORITY_OVERRIDE_FLAG;

	if (slowpath(priority != old_priority)) {
		_dispatch_thread_setspecific(dispatch_defaultpriority_key,
				(void*)priority);
	}
#endif
}

DISPATCH_ALWAYS_INLINE
static inline bool
_dispatch_reset_defaultpriority_override(void)
{
#if HAVE_PTHREAD_WORKQUEUE_QOS
	pthread_priority_t old_priority = _dispatch_get_defaultpriority();
	pthread_priority_t priority = old_priority &
			~((pthread_priority_t)_PTHREAD_PRIORITY_OVERRIDE_FLAG);

	if (slowpath(priority != old_priority)) {
		_dispatch_thread_setspecific(dispatch_defaultpriority_key,
				(void*)priority);
		return true;
	}
#endif
	return false;
}

DISPATCH_ALWAYS_INLINE
static inline void
_dispatch_queue_priority_inherit_from_target(dispatch_queue_t dq,
		dispatch_queue_t tq)
{
#if HAVE_PTHREAD_WORKQUEUE_QOS
	const pthread_priority_t rootqueue_flag = _PTHREAD_PRIORITY_ROOTQUEUE_FLAG;
	const pthread_priority_t inherited_flag = _PTHREAD_PRIORITY_INHERIT_FLAG;
	pthread_priority_t dqp = dq->dq_priority, tqp = tq->dq_priority;
	if ((!(dqp & ~_PTHREAD_PRIORITY_FLAGS_MASK) || (dqp & inherited_flag)) &&
			(tqp & rootqueue_flag)) {
		dq->dq_priority = (tqp & ~rootqueue_flag) | inherited_flag;
	}
#else
	(void)dq; (void)tq;
#endif
}

DISPATCH_ALWAYS_INLINE
static inline pthread_priority_t
_dispatch_set_defaultpriority(pthread_priority_t priority)
{
#if HAVE_PTHREAD_WORKQUEUE_QOS
	pthread_priority_t old_priority = _dispatch_get_defaultpriority();
	if (old_priority) {
		pthread_priority_t flags, defaultqueue, basepri;
		flags = (priority & _PTHREAD_PRIORITY_DEFAULTQUEUE_FLAG);
		defaultqueue = (old_priority & _PTHREAD_PRIORITY_DEFAULTQUEUE_FLAG);
		basepri = (old_priority & ~_PTHREAD_PRIORITY_FLAGS_MASK);
		priority &= ~_PTHREAD_PRIORITY_FLAGS_MASK;
		if (!priority) {
			flags = _PTHREAD_PRIORITY_INHERIT_FLAG | defaultqueue;
			priority = basepri;
		} else if (priority < basepri && !defaultqueue) { // rdar://16349734
			priority = basepri;
		}
		priority |= flags | (old_priority & _PTHREAD_PRIORITY_OVERRIDE_FLAG);
	}
	if (slowpath(priority != old_priority)) {
		_dispatch_thread_setspecific(dispatch_defaultpriority_key,
				(void*)priority);
	}
	return old_priority;
#else
	(void)priority;
	return 0;
#endif
}

DISPATCH_ALWAYS_INLINE
static inline pthread_priority_t
_dispatch_priority_adopt(pthread_priority_t priority, unsigned long flags)
{
#if HAVE_PTHREAD_WORKQUEUE_QOS
	pthread_priority_t defaultpri = _dispatch_get_defaultpriority();
	bool enforce, inherited, defaultqueue;
	enforce = (flags & DISPATCH_PRIORITY_ENFORCE) ||
			(priority & _PTHREAD_PRIORITY_ENFORCE_FLAG);
	inherited = (defaultpri & _PTHREAD_PRIORITY_INHERIT_FLAG);
	defaultqueue = (defaultpri & _PTHREAD_PRIORITY_DEFAULTQUEUE_FLAG);
	defaultpri &= ~_PTHREAD_PRIORITY_FLAGS_MASK;
	priority &= ~_PTHREAD_PRIORITY_FLAGS_MASK;
	if (!priority) {
		enforce = false;
	} else if (!enforce) {
		if (priority < defaultpri) {
			if (defaultqueue) enforce = true; // rdar://16349734
		} else if (inherited || defaultqueue) {
			enforce = true;
		}
	} else if (priority < defaultpri && !defaultqueue) { // rdar://16349734
		enforce = false;
	}
	return enforce ? priority : defaultpri;
#else
	(void)priority; (void)flags;
	return 0;
#endif
}

DISPATCH_ALWAYS_INLINE
static inline pthread_priority_t
_dispatch_get_priority(void)
{
#if HAVE_PTHREAD_WORKQUEUE_QOS
	pthread_priority_t priority = (uintptr_t)_dispatch_thread_getspecific(
			dispatch_priority_key);
	return (priority & ~_PTHREAD_PRIORITY_FLAGS_MASK);
#else
	return 0;
#endif
}

DISPATCH_ALWAYS_INLINE
static inline void
_dispatch_set_priority_and_mach_voucher(pthread_priority_t priority,
		mach_voucher_t kv)
{
#if HAVE_PTHREAD_WORKQUEUE_QOS
	_pthread_set_flags_t flags = 0;
	if (priority && _dispatch_set_qos_class_enabled) {
		pthread_priority_t old_priority = _dispatch_get_priority();
		if (priority != old_priority && old_priority) {
			flags |= _PTHREAD_SET_SELF_QOS_FLAG;
		}
	}
	if (kv != VOUCHER_NO_MACH_VOUCHER) {
#if VOUCHER_USE_MACH_VOUCHER
		flags |= _PTHREAD_SET_SELF_VOUCHER_FLAG;
#endif
	}
	if (!flags) return;
	int r = _pthread_set_properties_self(flags, priority, kv);
	(void)dispatch_assume_zero(r);
#elif VOUCHER_USE_MACH_VOUCHER
#error Invalid build configuration
#else
	(void)priority; (void)kv;
#endif
}

DISPATCH_ALWAYS_INLINE DISPATCH_WARN_RESULT
static inline voucher_t
_dispatch_set_priority_and_adopt_voucher(pthread_priority_t priority,
		voucher_t voucher)
{
	pthread_priority_t p = (priority != DISPATCH_NO_PRIORITY) ? priority : 0;
	voucher_t ov = DISPATCH_NO_VOUCHER;
	mach_voucher_t kv = VOUCHER_NO_MACH_VOUCHER;
	if (voucher != DISPATCH_NO_VOUCHER) {
		ov = _voucher_get();
		kv = _voucher_swap_and_get_mach_voucher(ov, voucher);
	}
	_dispatch_set_priority_and_mach_voucher(p, kv);
	return ov;
}

DISPATCH_ALWAYS_INLINE DISPATCH_WARN_RESULT
static inline voucher_t
_dispatch_adopt_priority_and_voucher(pthread_priority_t priority,
		voucher_t v, unsigned long flags)
{
	pthread_priority_t p = 0;
	if (priority != DISPATCH_NO_PRIORITY) {
		p = _dispatch_priority_adopt(priority, flags);
	}
	if (!(flags & DISPATCH_VOUCHER_IGNORE_QUEUE_OVERRIDE)) {
		dispatch_queue_t dq = _dispatch_queue_get_current();
		if (dq && dq->dq_override_voucher != DISPATCH_NO_VOUCHER) {
			if (v != DISPATCH_NO_VOUCHER && v) _voucher_release(v);
			v = dq->dq_override_voucher;
			if (v) _voucher_retain(v);
		}
	}
	return _dispatch_set_priority_and_adopt_voucher(p, v);
}

DISPATCH_ALWAYS_INLINE DISPATCH_WARN_RESULT
static inline voucher_t
_dispatch_adopt_queue_override_voucher(dispatch_queue_t dq)
{
	voucher_t v = dq->dq_override_voucher;
	if (v == DISPATCH_NO_VOUCHER) return DISPATCH_NO_VOUCHER;
	if (v) _voucher_retain(v);
	return _dispatch_set_priority_and_adopt_voucher(DISPATCH_NO_PRIORITY, v);
}

DISPATCH_ALWAYS_INLINE
static inline void
_dispatch_adopt_priority_and_replace_voucher(pthread_priority_t priority,
		voucher_t voucher, unsigned long flags)
{
	voucher_t ov;
	ov = _dispatch_adopt_priority_and_voucher(priority, voucher, flags);
	if (voucher != DISPATCH_NO_VOUCHER && ov) _voucher_release(ov);
}

DISPATCH_ALWAYS_INLINE
static inline void
_dispatch_reset_priority_and_voucher(pthread_priority_t priority,
		voucher_t voucher)
{
	voucher_t ov;
	ov = _dispatch_set_priority_and_adopt_voucher(priority, voucher);
	if (voucher != DISPATCH_NO_VOUCHER && ov) _voucher_release(ov);
}

DISPATCH_ALWAYS_INLINE
static inline void
_dispatch_reset_voucher(voucher_t voucher)
{
	return _dispatch_reset_priority_and_voucher(DISPATCH_NO_PRIORITY, voucher);
}

DISPATCH_ALWAYS_INLINE
static inline void
_dispatch_set_priority(pthread_priority_t priority)
{
	_dispatch_set_priority_and_mach_voucher(priority, VOUCHER_NO_MACH_VOUCHER);
}

DISPATCH_ALWAYS_INLINE
static inline pthread_priority_t
_dispatch_priority_normalize(pthread_priority_t pp)
{
	dispatch_assert_zero(pp & ~(pthread_priority_t)
			_PTHREAD_PRIORITY_QOS_CLASS_MASK);
	unsigned int qosbits = (unsigned int)pp, idx;
	if (!qosbits) return 0;
	idx = (unsigned int)(sizeof(qosbits)*8) -
			(unsigned int)__builtin_clz(qosbits) - 1;
	return (1 << idx);
}

DISPATCH_ALWAYS_INLINE
static inline bool
_dispatch_queue_need_override(dispatch_queue_t dq, pthread_priority_t pp)
{
	if (!pp || dx_type(dq) == DISPATCH_QUEUE_ROOT_TYPE) return false;
	uint32_t p = (pp & _PTHREAD_PRIORITY_QOS_CLASS_MASK);
	uint32_t o = dq->dq_override;
	return (o < p);
}

DISPATCH_ALWAYS_INLINE
static inline bool
_dispatch_queue_need_override_retain(dispatch_queue_t dq, pthread_priority_t pp)
{
	bool override = _dispatch_queue_need_override(dq, pp);
	if (override) _dispatch_retain(dq);
	return override;
}

DISPATCH_ALWAYS_INLINE
static inline bool
_dispatch_queue_override_priority(dispatch_queue_t dq, pthread_priority_t *pp,
		bool *was_overridden)
{
	uint32_t o = dq->dq_override;
	uint32_t p = (*pp & _PTHREAD_PRIORITY_QOS_CLASS_MASK);
	if (o < p) {
		o = dispatch_atomic_or_orig2o(dq, dq_override, p, relaxed);
		if (was_overridden) {
			o = (uint32_t)_dispatch_priority_normalize(o);
		}
		*pp = _dispatch_priority_normalize(o | p);
	} else {
		o = (uint32_t)_dispatch_priority_normalize(o);
		*pp = o;
	}
	if (was_overridden) {
		*was_overridden =
				(dq->dq_priority & _PTHREAD_PRIORITY_QOS_CLASS_MASK) < o;
	}
	return (o < p);
}

DISPATCH_ALWAYS_INLINE
static inline pthread_priority_t
_dispatch_queue_get_override_priority(dispatch_queue_t dq)
{
	uint32_t p = (dq->dq_priority & _PTHREAD_PRIORITY_QOS_CLASS_MASK);
	uint32_t o = dq->dq_override;
	if (o == p) return o;
	return _dispatch_priority_normalize(o);
}

DISPATCH_ALWAYS_INLINE
static inline void
_dispatch_queue_set_override_priority(dispatch_queue_t dq)
{
	uint32_t p = 0;
	if (!(dq->dq_priority & _PTHREAD_PRIORITY_DEFAULTQUEUE_FLAG)) {
		p = dq->dq_priority & _PTHREAD_PRIORITY_QOS_CLASS_MASK;
	}
	dispatch_atomic_store2o(dq, dq_override, p, relaxed);
}

DISPATCH_ALWAYS_INLINE
static inline pthread_priority_t
_dispatch_queue_reset_override_priority(dispatch_queue_t dq)
{
	uint32_t p = 0;
	if (!(dq->dq_priority & _PTHREAD_PRIORITY_DEFAULTQUEUE_FLAG)) {
		p = dq->dq_priority & _PTHREAD_PRIORITY_QOS_CLASS_MASK;
	}
	uint32_t o = dispatch_atomic_xchg2o(dq, dq_override, p, relaxed);
	if (o == p) return o;
	return _dispatch_priority_normalize(o);
}

DISPATCH_ALWAYS_INLINE
static inline pthread_priority_t
_dispatch_priority_propagate(void)
{
#if HAVE_PTHREAD_WORKQUEUE_QOS
	pthread_priority_t priority = _dispatch_get_priority();
	if (priority > _dispatch_user_initiated_priority) {
		// Cap QOS for propagation at user-initiated <rdar://16681262&16998036>
		priority = _dispatch_user_initiated_priority;
	}
	return priority;
#else
	return 0;
#endif
}

// including maintenance
DISPATCH_ALWAYS_INLINE
static inline bool
_dispatch_is_background_thread(void)
{
#if HAVE_PTHREAD_WORKQUEUE_QOS
	pthread_priority_t priority;
	priority = _dispatch_get_priority();
	return priority && (priority <= _dispatch_background_priority);
#else
	return false;
#endif
}

#pragma mark -
#pragma mark dispatch_block_t

#ifdef __BLOCKS__

DISPATCH_ALWAYS_INLINE
static inline bool
_dispatch_block_has_private_data(const dispatch_block_t block)
{
	extern void (*_dispatch_block_special_invoke)(void*);
	return (_dispatch_Block_invoke(block) == _dispatch_block_special_invoke);
}

DISPATCH_ALWAYS_INLINE
static inline dispatch_block_private_data_t
_dispatch_block_get_data(const dispatch_block_t db)
{
	if (!_dispatch_block_has_private_data(db)) {
		return NULL;
	}
	// Keep in sync with _dispatch_block_create implementation
	uint8_t *x = (uint8_t *)db;
	// x points to base of struct Block_layout
	x += sizeof(struct Block_layout);
	// x points to base of captured dispatch_block_private_data_s object
	dispatch_block_private_data_t dbpd = (dispatch_block_private_data_t)x;
	if (dbpd->dbpd_magic != DISPATCH_BLOCK_PRIVATE_DATA_MAGIC) {
		DISPATCH_CRASH("Corruption of dispatch block object");
	}
	return dbpd;
}

DISPATCH_ALWAYS_INLINE
static inline pthread_priority_t
_dispatch_block_get_priority(const dispatch_block_t db)
{
	dispatch_block_private_data_t dbpd = _dispatch_block_get_data(db);
	return dbpd ? dbpd->dbpd_priority : 0;
}

DISPATCH_ALWAYS_INLINE
static inline dispatch_block_flags_t
_dispatch_block_get_flags(const dispatch_block_t db)
{
	dispatch_block_private_data_t dbpd = _dispatch_block_get_data(db);
	return dbpd ? dbpd->dbpd_flags : 0;
}

#define DISPATCH_BLOCK_HAS(flag, db) \
		((_dispatch_block_get_flags((db)) & DISPATCH_BLOCK_HAS_ ## flag) != 0)
#define DISPATCH_BLOCK_IS(flag, db) \
		((_dispatch_block_get_flags((db)) & DISPATCH_BLOCK_ ## flag) != 0)

#endif

#pragma mark -
#pragma mark dispatch_continuation_t

DISPATCH_ALWAYS_INLINE
static inline dispatch_continuation_t
_dispatch_continuation_alloc_cacheonly(void)
{
	dispatch_continuation_t dc = (dispatch_continuation_t)
			fastpath(_dispatch_thread_getspecific(dispatch_cache_key));
	if (dc) {
		_dispatch_thread_setspecific(dispatch_cache_key, dc->do_next);
	}
	return dc;
}

DISPATCH_ALWAYS_INLINE
static inline dispatch_continuation_t
_dispatch_continuation_alloc(void)
{
	dispatch_continuation_t dc =
			fastpath(_dispatch_continuation_alloc_cacheonly());
	if(!dc) {
		return _dispatch_continuation_alloc_from_heap();
	}
	return dc;
}

DISPATCH_ALWAYS_INLINE
static inline dispatch_continuation_t
_dispatch_continuation_free_cacheonly(dispatch_continuation_t dc)
{
	dispatch_continuation_t prev_dc = (dispatch_continuation_t)
			fastpath(_dispatch_thread_getspecific(dispatch_cache_key));
	int cnt = prev_dc ? prev_dc->dc_cache_cnt + 1 : 1;
	// Cap continuation cache
	if (slowpath(cnt > _dispatch_continuation_cache_limit)) {
		return dc;
	}
	dc->do_next = prev_dc;
	dc->dc_cache_cnt = cnt;
	_dispatch_thread_setspecific(dispatch_cache_key, dc);
	return NULL;
}

DISPATCH_ALWAYS_INLINE
static inline void
_dispatch_continuation_free(dispatch_continuation_t dc)
{
	dc = _dispatch_continuation_free_cacheonly(dc);
	if (slowpath(dc)) {
		_dispatch_continuation_free_to_cache_limit(dc);
	}
}

#include "trace.h"

DISPATCH_ALWAYS_INLINE
static inline void
_dispatch_continuation_invoke(dispatch_object_t dou, dispatch_queue_t dq)
{
	dispatch_continuation_t dc = dou._dc, dc1;
	dispatch_group_t dg;

	_dispatch_trace_continuation_pop(dq, dou);
	if (DISPATCH_OBJ_IS_VTABLE(dou._do)) {
		return dx_invoke(dou._do, NULL, DISPATCH_INVOKE_NONE);
	}

	// Add the item back to the cache before calling the function. This
	// allows the 'hot' continuation to be used for a quick callback.
	//
	// The ccache version is per-thread.
	// Therefore, the object has not been reused yet.
	// This generates better assembly.
	if ((long)dc->do_vtable & DISPATCH_OBJ_ASYNC_BIT) {
		_dispatch_continuation_voucher_adopt(dc);
		dc1 = _dispatch_continuation_free_cacheonly(dc);
	} else {
		dc1 = NULL;
	}
	if ((long)dc->do_vtable & DISPATCH_OBJ_GROUP_BIT) {
		dg = dc->dc_data;
	} else {
		dg = NULL;
	}
	_dispatch_client_callout(dc->dc_ctxt, dc->dc_func);
	if (dg) {
		dispatch_group_leave(dg);
		_dispatch_release(dg);
	}
	_dispatch_introspection_queue_item_complete(dou);
	if (slowpath(dc1)) {
		_dispatch_continuation_free_to_cache_limit(dc1);
	}
}

DISPATCH_ALWAYS_INLINE_NDEBUG
static inline void
_dispatch_continuation_pop(dispatch_object_t dou)
{
	dispatch_queue_t dq = _dispatch_queue_get_current();
	dispatch_pthread_root_queue_observer_hooks_t observer_hooks =
			_dispatch_get_pthread_root_queue_observer_hooks();
	if (observer_hooks) observer_hooks->queue_will_execute(dq);
	_dispatch_continuation_invoke(dou, dq);
	if (observer_hooks) observer_hooks->queue_did_execute(dq);
}

DISPATCH_ALWAYS_INLINE
static inline void
_dispatch_continuation_priority_set(dispatch_continuation_t dc,
		pthread_priority_t pp, dispatch_block_flags_t flags)
{
#if HAVE_PTHREAD_WORKQUEUE_QOS
	pthread_priority_t prio = 0;
	if (flags & DISPATCH_BLOCK_HAS_PRIORITY) {
		prio = pp;
	} else if (!(flags & DISPATCH_BLOCK_NO_QOS_CLASS)) {
		prio = _dispatch_priority_propagate();
	}
	if (flags & DISPATCH_BLOCK_ENFORCE_QOS_CLASS) {
		prio |= _PTHREAD_PRIORITY_ENFORCE_FLAG;
	}
	dc->dc_priority = prio;
#else
	(void)dc; (void)pp; (void)flags;
#endif
}

DISPATCH_ALWAYS_INLINE
static inline pthread_priority_t
_dispatch_continuation_get_override_priority(dispatch_queue_t dq,
		dispatch_continuation_t dc)
{
#if HAVE_PTHREAD_WORKQUEUE_QOS
	pthread_priority_t p = dc->dc_priority & _PTHREAD_PRIORITY_QOS_CLASS_MASK;
	bool enforce = dc->dc_priority & _PTHREAD_PRIORITY_ENFORCE_FLAG;
	pthread_priority_t dqp = dq->dq_priority & _PTHREAD_PRIORITY_QOS_CLASS_MASK;
	bool defaultqueue = dq->dq_priority & _PTHREAD_PRIORITY_DEFAULTQUEUE_FLAG;
	if (!p) {
		enforce = false;
	} else if (!enforce && (!dqp || defaultqueue)) {
		enforce = true;
	}
	if (!enforce) {
		p = dqp;
	}
	return p;
#else
	(void)dq; (void)dc;
	return 0;
#endif
}

#endif // !(USE_OBJC && __OBJC2__) && !defined(__cplusplus)

#endif /* __DISPATCH_INLINE_INTERNAL__ */<|MERGE_RESOLUTION|>--- conflicted
+++ resolved
@@ -43,11 +43,7 @@
 _dispatch_client_callout4(void *ctxt, dispatch_mach_reason_t reason,
 		dispatch_mach_msg_t dmsg, mach_error_t error,
 		dispatch_mach_handler_function_t f);
-<<<<<<< HEAD
-#endif
-=======
 #endif // HAVE_MACH
->>>>>>> a535573e
 
 #else // !DISPATCH_USE_CLIENT_CALLOUT
 
@@ -74,11 +70,7 @@
 {
 	return f(ctxt, reason, dmsg, error);
 }
-<<<<<<< HEAD
-#endif
-=======
 #endif // HAVE_MACH
->>>>>>> a535573e
 
 #endif // !DISPATCH_USE_CLIENT_CALLOUT
 
